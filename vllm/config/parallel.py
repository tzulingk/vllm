# SPDX-License-Identifier: Apache-2.0
# SPDX-FileCopyrightText: Copyright contributors to the vLLM project

import hashlib
import os
from typing import TYPE_CHECKING, Any, Literal

import torch
from pydantic import Field, model_validator
from pydantic.dataclasses import dataclass
from torch.distributed import ProcessGroup, ReduceOp
from typing_extensions import Self

import vllm.envs as envs
from vllm.config.utils import config
from vllm.logger import init_logger
from vllm.platforms import current_platform
from vllm.utils import cuda_device_count_stateless, get_open_ports_list

if TYPE_CHECKING:
    from ray.runtime_env import RuntimeEnv
    from ray.util.placement_group import PlacementGroup

    from vllm.executor.executor_base import ExecutorBase
else:
    RuntimeEnv = Any
    PlacementGroup = Any
    ExecutorBase = Any

logger = init_logger(__name__)

ExpertPlacementStrategy = Literal["linear", "round_robin"]
DistributedExecutorBackend = Literal["ray", "mp", "uni", "external_launcher"]
DataParallelBackend = Literal["ray", "mp"]


@config
@dataclass
class EPLBConfig:
    """Configuration for Expert Parallel Load Balancing (EP)."""

    window_size: int = 1000
    """Window size for expert load recording."""
    step_interval: int = 3000
    """
    Interval for rearranging experts in expert parallelism.

    Note that if this is greater than the EPLB window size, only the metrics
    of the last `lb_window_size` steps will be used for rearranging experts.
    """

    num_redundant_experts: int = Field(default=0, ge=0)
    """Number of redundant experts to use for expert parallelism."""

    log_balancedness: bool = False
    """
    Log the balancedness each step of expert parallelism.
    This is turned off by default since it will cause communication overhead.
    """


@config
@dataclass
class ParallelConfig:
    """Configuration for the distributed execution."""

    pipeline_parallel_size: int = 1
    """Number of pipeline parallel groups."""
    tensor_parallel_size: int = 1
    """Number of tensor parallel groups."""
    data_parallel_size: int = 1
    """Number of data parallel groups. MoE layers will be sharded according to
    the product of the tensor parallel size and data parallel size."""
    data_parallel_size_local: int = 1
    """Number of local data parallel groups."""
    data_parallel_rank: int = 0
    """Rank of the data parallel group."""
    data_parallel_rank_local: int | None = None
    """Local rank of the data parallel group,
    set only in SPMD mode."""
    data_parallel_master_ip: str = "127.0.0.1"
    """IP of the data parallel master."""
    data_parallel_rpc_port: int = 29550
    """Port for data parallel messaging."""
    data_parallel_master_port: int = 29500
    """Port of the data parallel master."""
    data_parallel_backend: DataParallelBackend = "mp"
    """Backend to use for data parallel, either "mp" or "ray"."""
    data_parallel_external_lb: bool = False
    """Whether to use "external" DP LB mode. Applies only to online serving
    and when data_parallel_size > 0. This is useful for a "one-pod-per-rank"
    wide-EP setup in Kubernetes. Set implicitly when --data-parallel-rank
    is provided explicitly to vllm serve."""
    data_parallel_hybrid_lb: bool = False
    """Whether to use "hybrid" DP LB mode. Applies only to online serving
    and when data_parallel_size > 0. Enables running an AsyncLLM
    and API server on a "per-node" basis where vLLM load balances
    between local data parallel ranks, but an external LB balances
    between vLLM nodes/replicas. Set explicitly in conjunction with
    --data-parallel-start-rank."""
    enable_expert_parallel: bool = False
    """Use expert parallelism instead of tensor parallelism for MoE layers."""
    enable_eplb: bool = False
    """Enable expert parallelism load balancing for MoE layers."""
    eplb_config: EPLBConfig = Field(default_factory=EPLBConfig)
    """Expert parallelism configuration."""
    expert_placement_strategy: ExpertPlacementStrategy = "linear"
    """The expert placement strategy for MoE layers:\n
    - "linear": Experts are placed in a contiguous manner. For example, with 4
      experts and 2 ranks, rank 0 will have experts [0, 1] and rank 1 will have
      experts [2, 3].\n
    - "round_robin": Experts are placed in a round-robin manner. For example,
      with 4 experts and 2 ranks, rank 0 will have experts [0, 2] and rank 1
      will have experts [1, 3]. This strategy can help improve load balancing
      for grouped expert models with no redundant experts."""
    all2all_backend: (
        Literal[
            "naive",
            "pplx",
            "deepep_high_throughput",
            "deepep_low_latency",
            "allgather_reducescatter",
            "flashinfer_all2allv",
        ]
        | None
    ) = None
    """All2All backend for MoE expert parallel communication. If not set, uses
    the value from VLLM_ALL2ALL_BACKEND environment variable. Available options:
    - "naive": Naive all2all implementation using broadcasts
    - "allgather_reducescatter": All2all based on allgather and reducescatter
    - "pplx": Use pplx kernels
    - "deepep_high_throughput": Use deepep high-throughput kernels
    - "deepep_low_latency": Use deepep low-latency kernels
    - "flashinfer_all2allv": Use flashinfer alltoallv kernels for mnnvl"""
    num_redundant_experts: int | None = None
    """`num_redundant_experts` is deprecated and has been replaced with
    `eplb_config.num_redundant_experts`. This will be removed in v0.12.0.
    Please use `eplb_config.num_redundant_experts` instead."""
    eplb_window_size: int | None = None
    """`eplb_window_size` is deprecated and has been replaced with
    `eplb_config.window_size`. This will be removed in v0.12.0.
    Please use `eplb_config.window_size` instead."""
    eplb_step_interval: int | None = None
    """`eplb_step_interval` is deprecated and has been replaced with
    `eplb_config.step_interval`. This will be removed in v0.12.0.
    Please use `eplb_config.step_interval` instead."""
    eplb_log_balancedness: bool | None = None
    """`eplb_log_balancedness` is deprecated and has been replaced with
    `eplb_config.log_balancedness`. This will be removed in v0.12.0.
    Please use `eplb_config.log_balancedness` instead."""

    max_parallel_loading_workers: int | None = None
    """Maximum number of parallel loading workers when loading model
    sequentially in multiple batches. To avoid RAM OOM when using tensor
    parallel and large models."""

    disable_custom_all_reduce: bool = False
    """Disable the custom all-reduce kernel and fall back to NCCL."""

    enable_elastic_ep: bool = False
    """Enable elastic expert parallelism with stateless NCCL groups for DP/EP."""

    enable_dbo: bool = False
    """Enable dual batch overlap for the model executor."""

    dbo_decode_token_threshold: int = 32
    """The threshold for dual batch overlap for batches only containing decodes.
    If the number of tokens in the request is greater than this threshold,
    microbatching will be used. Otherwise, the request will be processed in a
    single batch."""
    dbo_prefill_token_threshold: int = 512  # TODO(lucas): tune
    """The threshold for dual batch overlap for batches that contain one or more
    prefills. If the number of tokens in the request is greater than this
    threshold, microbatching will be used. Otherwise, the request will be
    processed in a single batch."""

    disable_nccl_for_dp_synchronization: bool = False
    """Forces the dp synchronization logic in vllm/v1/worker/dp_utils.py 
    to use Gloo instead of NCCL for its all reduce"""

    ray_workers_use_nsight: bool = False
    """Whether to profile Ray workers with nsight, see https://docs.ray.io/en/latest/ray-observability/user-guides/profiling.html#profiling-nsight-profiler."""

    ray_runtime_env: RuntimeEnv | None = None
    """Ray runtime environment to pass to distributed workers."""

    placement_group: PlacementGroup | None = None
    """ray distributed model workers placement group."""

    distributed_executor_backend: (
        str | DistributedExecutorBackend | type[ExecutorBase] | None
    ) = None
    """Backend to use for distributed model
    workers, either "ray" or "mp" (multiprocessing). If the product
    of pipeline_parallel_size and tensor_parallel_size is less than
    or equal to the number of GPUs available, "mp" will be used to
    keep processing on a single host. Otherwise, this will default
    to "ray" if Ray is installed and fail otherwise. Note that tpu
    only support Ray for distributed inference."""

    worker_cls: str = "auto"
    """The full name of the worker class to use. If "auto", the worker class
    will be determined based on the platform."""
    sd_worker_cls: str = "auto"
    """The full name of the worker class to use for speculative decoding.
    If "auto", the worker class will be determined based on the platform."""
    worker_extension_cls: str = ""
    """The full name of the worker extension class to use. The worker extension
    class is dynamically inherited by the worker class. This is used to inject
    new attributes and methods to the worker class for use in collective_rpc
    calls."""

    world_size: int = Field(init=False)
    """world_size is TPxPP, it affects the number of workers we create."""

    rank: int = 0
    """Global rank in distributed setup."""

    _data_parallel_master_port_list: list[int] = Field(default_factory=list)
    """List of open port auto-queried for data parallel messaging.
    Set to be private as it's not intended to be configured by users.
    """

    _stateless_world_group_port_list: list[int] = field(default_factory=list)
    """List of open ports for stateless world group when enable_elastic_ep is True.
    Set to be private as it's not intended to be configured by users.
    """

    _stateless_dp_group_port_list: list[int] = field(default_factory=list)
    """List of open ports for stateless DP groups when enable_elastic_ep is True.
    Set to be private as it's not intended to be configured by users.
    """

    _stateless_ep_group_port_list: list[int] = field(default_factory=list)
    """List of open ports for stateless EP groups when enable_elastic_ep is True.
    Set to be private as it's not intended to be configured by users.
    """

    decode_context_parallel_size: int = 1
    """Number of decode context parallel groups, because the world size does
    not change by dcp, it simply reuse the GPUs of TP group, and tp_size
    needs to be divisible by dcp_size."""

    _api_process_count: int = Field(default=1, gt=0)
    """
    The number of API processes initialized.

    Note:
        This is an internal config that is only valid for and
        should only be set by API server scale-out.
    """

    _api_process_rank: int = Field(default=0, ge=-1)
    """
    The rank of this API process, or `-1` for engine core processes
    under API server scale-out.

    Note:
        This is an internal config that is only valid for and
        should only be set by API server scale-out.
    """

    @model_validator(mode="after")
    def _validate_parallel_config(self) -> Self:
        if self._api_process_rank >= self._api_process_count:
            raise ValueError(
                "Invalid value of `_api_process_rank`. "
                f"Expected to be `-1` or `[0, {self._api_process_count})`, "
                f"but found: {self._api_process_rank}"
            )

        if self.data_parallel_size_local > self.data_parallel_size:
            raise ValueError(
                f"data_parallel_size_local ({self.data_parallel_size_local}) "
                f"must be <= data_parallel_size ({self.data_parallel_size})"
            )

        if self.data_parallel_size <= 1 and self.data_parallel_external_lb:
            raise ValueError(
                "data_parallel_external_lb can only be set when data_parallel_size > 1"
            )

        if self.enable_eplb:
            if not current_platform.is_cuda():
                raise ValueError(
                    "Expert parallelism load balancing is only supported on "
                    "CUDA devices now."
                )
            if not self.enable_expert_parallel:
                raise ValueError("enable_expert_parallel must be True to use EPLB.")
            if self.tensor_parallel_size * self.data_parallel_size <= 1:
                raise ValueError(
                    "EPLB requires tensor_parallel_size or data_parallel_size "
                    f"to be greater than 1, but got "
                    f"TP={self.tensor_parallel_size},DP={self.data_parallel_size}."
                )
        else:
            if self.eplb_config.num_redundant_experts != 0:
                raise ValueError(
                    "num_redundant_experts is set to "
                    f"{self.eplb_config.num_redundant_experts} but EPLB is not "
                    "enabled. Either enable EPLB or unset "
                    "num_redundant_experts."
                )

        return self

    @property
    def world_size_across_dp(self) -> int:
        """world_size_across_dp is TPxPPxDP, it is the size of the world
        including data parallelism."""
        return self.world_size * self.data_parallel_size

    def get_next_dp_init_port(self) -> int:
        """
        We might need to initialize process groups in multiple
        processes that is related to data parallelism,
        e.g. both in the worker and in the engine, which
        can live in different processes. To avoid port conflicts, we
        pop a new port from the prepared port list each time we need to
        initialize a new process group related to data parallelism.
        """
        if self._data_parallel_master_port_list:
            answer = self._data_parallel_master_port_list.pop()
        else:
            answer = self.data_parallel_master_port
            self.data_parallel_master_port += 1

        return answer

    def get_next_stateless_world_group_port(self) -> list[int]:
        return self._stateless_world_group_port_list.pop(0)

    def get_next_stateless_dp_group_port(self) -> list[int]:
        return self._stateless_dp_group_port_list.pop(0)

    def get_next_stateless_ep_group_port(self) -> list[int]:
        return self._stateless_ep_group_port_list.pop(0)

    def stateless_init_dp_group(self, return_store: bool = False) -> ProcessGroup:
        # NOTE: In high-concurrency scenarios multiple processes
        # can pick the same (currently free) port through a race
        # condition when calling `get_open_port()`. When the first
        # process binds the port the others will subsequently fail
        # with `torch.distributed.DistNetworkError: EADDRINUSE`.
        # To make the initialization more robust we retry a few times
        # with a fresh port whenever this specific error is observed.
        from torch.distributed import DistNetworkError

        from vllm.distributed.utils import (
            stateless_init_torch_distributed_process_group,
        )

        max_retries = 5
        last_exc: Exception | None = None
        for _ in range(max_retries):
            try:
                # use gloo since the engine process might not have cuda device
                return stateless_init_torch_distributed_process_group(
                    self.data_parallel_master_ip,
                    self.get_next_dp_init_port(),
                    self.data_parallel_rank,
                    self.data_parallel_size,
                    backend="gloo",
<<<<<<< HEAD
                    return_store=return_store)
=======
                )
>>>>>>> efc8f7d8
            except DistNetworkError as e:
                # We only want to retry when the root cause is EADDRINUSE.
                if "EADDRINUSE" in str(e):
                    logger.warning("Address already in use. Retrying with a new port.")
                    last_exc = e
                    continue  # try again with a new port
                raise e

        # If we get here all retries have failed.
        assert last_exc is not None
        raise last_exc

    # The all_reduce at the end of attention (during o_proj) means that
    # inputs are replicated across each rank of the tensor parallel group.
    # If using expert-parallelism with DeepEP All2All ops, replicated
    # tokens results in useless duplicate computation and communication.
    #
    # In this case, ensure the input to the experts is sequence parallel
    # to avoid the excess work.
    #
    # Not needed for pplx-kernels as it can handle duplicate input tokens.
    @property
    def use_sequence_parallel_moe(self) -> bool:
        return (
            self.all2all_backend
            in (
                "allgather_reducescatter",
                "naive",
                "deepep_high_throughput",
                "deepep_low_latency",
            )
            and self.enable_expert_parallel
            and self.tensor_parallel_size > 1
            and self.data_parallel_size > 1
        )

    @staticmethod
    def has_unfinished_dp(dp_group: ProcessGroup, has_unfinished: bool) -> bool:
        tensor = torch.tensor([has_unfinished], dtype=torch.int32, device="cpu")
        # dp rank 0: has_unfinished_seqs=True
        # dp rank 1: has_unfinished_seqs=False
        # aggregated: has_unfinished_seqs=True
        # so this is an OR operation, i.e. MAX in integers
        torch.distributed.all_reduce(tensor, op=ReduceOp.MAX, group=dp_group)
        aggregated_has_unfinished = bool(tensor.item())
        return aggregated_has_unfinished

    @staticmethod
    def sync_kv_cache_memory_size(dp_group: ProcessGroup, kv_cache_memory: int) -> int:
        if kv_cache_memory == -1:
            kv_cache_memory = torch.iinfo(torch.int64).max
        tensor = torch.tensor([kv_cache_memory], dtype=torch.int64, device="cpu")
        # we cannot use broadcast for stateless dp group since it depends
        # on global rank
        torch.distributed.all_reduce(tensor, op=ReduceOp.MIN, group=dp_group)
        return tensor.item()

    def compute_hash(self):
        """
        Provide a hash that uniquely identifies all the configs
        that affect the structure of the computation
        graph from input ids/embeddings to the final hidden states,
        excluding anything before input ids/embeddings and after
        the final hidden states.

        This hash is also used for DP worker configuration validation
        to prevent hangs from mismatched collective communication patterns.
        """
        factors: list[Any] = []
        factors.append(self.pipeline_parallel_size)
        factors.append(self.tensor_parallel_size)
        factors.append(self.enable_expert_parallel)
        factors.append(self.data_parallel_size)
        factors.append(self.all2all_backend)
        factors.append(self.enable_eplb)
        if self.enable_eplb:
            factors.append(self.eplb_config.log_balancedness)
            factors.append(self.eplb_config.window_size)
            factors.append(self.eplb_config.step_interval)
            factors.append(self.eplb_config.num_redundant_experts)
        return hashlib.sha256(str(factors).encode()).hexdigest()

    def __post_init__(self) -> None:
        # Set all2all_backend from env var if not specified, with deprecation warning
        if self.all2all_backend is None:
            self.all2all_backend = envs.VLLM_ALL2ALL_BACKEND
            if envs.is_set("VLLM_ALL2ALL_BACKEND"):
                logger.warning_once(
                    "VLLM_ALL2ALL_BACKEND environment variable is deprecated and "
                    "will be removed in a future release. Please use the "
                    "--all2all-backend command-line argument instead."
                )

        # Forward deprecated fields to their new location
        if self.num_redundant_experts is not None:
            self.eplb_config.num_redundant_experts = self.num_redundant_experts
            logger.warning_once(
                "num_redundant_experts is deprecated and has been replaced "
                "with eplb_config.num_redundant_experts. This will be removed "
                "in v0.12.0. Changing this field after initialization will "
                "have no effect."
            )
        if self.eplb_window_size is not None:
            self.eplb_config.window_size = self.eplb_window_size
            logger.warning_once(
                "eplb_window_size is deprecated and has been replaced "
                "with eplb_config.window_size. This will be removed "
                "in v0.12.0. Changing this field after initialization will "
                "have no effect."
            )
        if self.eplb_step_interval is not None:
            self.eplb_config.step_interval = self.eplb_step_interval
            logger.warning_once(
                "eplb_step_interval is deprecated and has been replaced "
                "with eplb_config.step_interval. This will be removed "
                "in v0.12.0. Changing this field after initialization will "
                "have no effect."
            )
        if self.eplb_log_balancedness is not None:
            self.eplb_config.log_balancedness = self.eplb_log_balancedness
            logger.warning_once(
                "eplb_log_balancedness is deprecated and has been replaced "
                "with eplb_config.log_balancedness. This will be removed "
                "in v0.12.0. Changing this field after initialization will "
                "have no effect."
            )

        # Continue with the rest of the initialization
        self.world_size = self.pipeline_parallel_size * self.tensor_parallel_size

<<<<<<< HEAD
        # Initialize stateless group ports for elastic EP
        if self.enable_elastic_ep:
            num_world_groups = 1
            num_dp_groups = max(1, self.world_size_across_dp // self.data_parallel_size)
            num_ep_groups = max(1, self.world_size_across_dp // (self.data_parallel_size * self.tensor_parallel_size))

            total_ports_needed = (num_world_groups + num_dp_groups + num_ep_groups) * 3

            if not self._stateless_world_group_port_list:
                all_ports = get_open_ports_list(total_ports_needed + 5)
                self._data_parallel_master_port_list = all_ports[-5:]
                all_ports = all_ports[:-5]
                self._stateless_world_group_port_list = [all_ports[i:i+3] for i in range(0, num_world_groups * 3, 3)]
                start_idx = num_world_groups * 3
                self._stateless_dp_group_port_list = [all_ports[i:i+3] for i in range(start_idx, start_idx + num_dp_groups * 3, 3)]
                start_idx += num_dp_groups * 3
                self._stateless_ep_group_port_list = [all_ports[i:i+3] for i in range(start_idx, start_idx + num_ep_groups * 3, 3)]

        if self.data_parallel_size_local > self.data_parallel_size:
            raise ValueError(
                f"data_parallel_size_local ({self.data_parallel_size_local}) "
                f"must be <= data_parallel_size ({self.data_parallel_size})")
=======
        if self.distributed_executor_backend == "external_launcher":
            logger.info("Using external launcher for distributed inference.")
            self.world_size *= self.data_parallel_size
>>>>>>> efc8f7d8

        if self.data_parallel_size > 1 or self.data_parallel_size_local == 0:
            # Data parallel was specified in the engine args.
            if self.distributed_executor_backend == "external_launcher":
                # For external launcher,
                # we need to set the data parallel rank automatically
                self.data_parallel_rank = int(os.environ["RANK"]) // (
                    self.world_size // self.data_parallel_size
                )
                logger.info(
                    "Set data_parallel_rank to %d automatically.",
                    self.data_parallel_rank,
                )
            if not self._data_parallel_master_port_list:
                self._data_parallel_master_port_list = get_open_ports_list(5)
            self.data_parallel_master_port = self._data_parallel_master_port_list.pop()

            if not (0 <= self.data_parallel_rank < self.data_parallel_size):
                raise ValueError(
                    f"data_parallel_rank ({self.data_parallel_rank})"
                    f" must be in the range [0, {self.data_parallel_size})"
                )
        else:
            # Otherwise fall back to env vars (e.g. for offline SPMD case).
            self.data_parallel_size = envs.VLLM_DP_SIZE
            self.data_parallel_rank = envs.VLLM_DP_RANK
            self.data_parallel_rank_local = envs.VLLM_DP_RANK_LOCAL
            self.data_parallel_master_ip = envs.VLLM_DP_MASTER_IP
            self.data_parallel_master_port = envs.VLLM_DP_MASTER_PORT

        if self.distributed_executor_backend == "external_launcher":
            os.environ["VLLM_ENABLE_V1_MULTIPROCESSING"] = "0"
            logger.info("Disabling V1 multiprocessing for external launcher.")

        if self.distributed_executor_backend is None and self.world_size > 1:
            # We use multiprocessing by default if world_size fits on the
            # current node and we aren't in a ray placement group.

            from vllm.executor import ray_utils

            backend: DistributedExecutorBackend = "mp"
            ray_found = ray_utils.ray_is_available()
            if current_platform.is_tpu() and envs.VLLM_XLA_USE_SPMD:
                backend = "uni"
            elif (
                current_platform.is_cuda()
                and cuda_device_count_stateless() < self.world_size
            ):
                if not ray_found:
                    raise ValueError(
                        "Unable to load Ray: "
                        f"{ray_utils.ray_import_err}. Ray is "
                        "required for multi-node inference, "
                        "please install Ray with `pip install "
                        "ray`."
                    )
                backend = "ray"
            elif self.data_parallel_backend == "ray":
                logger.info(
                    "Using ray distributed inference because "
                    "data_parallel_backend is ray"
                )
                backend = "ray"
            elif ray_found:
                if self.placement_group:
                    backend = "ray"
                else:
                    from ray import is_initialized as ray_is_initialized

                    if ray_is_initialized():
                        from ray.util import get_current_placement_group

                        if get_current_placement_group():
                            backend = "ray"
            self.distributed_executor_backend = backend
            logger.debug("Defaulting to use %s for distributed inference", backend)

        if self.distributed_executor_backend is None and self.world_size == 1:
            self.distributed_executor_backend = "uni"

    @property
    def use_ray(self) -> bool:
        return self.distributed_executor_backend == "ray" or (
            isinstance(self.distributed_executor_backend, type)
            and getattr(self.distributed_executor_backend, "uses_ray", False)
        )

    @model_validator(mode="after")
    def _verify_args(self) -> Self:
        # Lazy import to avoid circular import
        from vllm.executor.executor_base import ExecutorBase
        from vllm.platforms import current_platform

        if (
            self.distributed_executor_backend is not None
            and not isinstance(self.distributed_executor_backend, str)
            and not (
                isinstance(self.distributed_executor_backend, type)
                and issubclass(self.distributed_executor_backend, ExecutorBase)
            )
        ):
            raise ValueError(
                "Unrecognized distributed executor backend "
                f"{self.distributed_executor_backend}. Supported "
                "values are 'ray', 'mp' 'uni', 'external_launcher', "
                " custom ExecutorBase subclass or its import path."
            )
        if self.use_ray:
            from vllm.executor import ray_utils

            ray_utils.assert_ray_available()

        if not current_platform.use_custom_allreduce():
            self.disable_custom_all_reduce = True
            logger.debug(
                "Disabled the custom all-reduce kernel because it is not "
                "supported on current platform."
            )
        if self.ray_workers_use_nsight and not self.use_ray:
            raise ValueError(
                "Unable to use nsight profiling unless workers run with Ray."
            )

        return self<|MERGE_RESOLUTION|>--- conflicted
+++ resolved
@@ -362,11 +362,7 @@
                     self.data_parallel_rank,
                     self.data_parallel_size,
                     backend="gloo",
-<<<<<<< HEAD
                     return_store=return_store)
-=======
-                )
->>>>>>> efc8f7d8
             except DistNetworkError as e:
                 # We only want to retry when the root cause is EADDRINUSE.
                 if "EADDRINUSE" in str(e):
@@ -497,7 +493,6 @@
         # Continue with the rest of the initialization
         self.world_size = self.pipeline_parallel_size * self.tensor_parallel_size
 
-<<<<<<< HEAD
         # Initialize stateless group ports for elastic EP
         if self.enable_elastic_ep:
             num_world_groups = 1
@@ -520,11 +515,6 @@
             raise ValueError(
                 f"data_parallel_size_local ({self.data_parallel_size_local}) "
                 f"must be <= data_parallel_size ({self.data_parallel_size})")
-=======
-        if self.distributed_executor_backend == "external_launcher":
-            logger.info("Using external launcher for distributed inference.")
-            self.world_size *= self.data_parallel_size
->>>>>>> efc8f7d8
 
         if self.data_parallel_size > 1 or self.data_parallel_size_local == 0:
             # Data parallel was specified in the engine args.
