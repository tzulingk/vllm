# SPDX-License-Identifier: Apache-2.0
# SPDX-FileCopyrightText: Copyright contributors to the vLLM project
from dataclasses import dataclass
from typing import Optional, Union

import torch

import vllm.envs as envs
from vllm.config import ParallelConfig
from vllm.distributed import get_dp_group, get_tensor_model_parallel_rank
from vllm.logger import init_logger
from vllm.model_executor.layers.quantization.utils.ocp_mx_utils import (
    OCP_MX_DTYPES,
    OCP_MX_Scheme,
)
from vllm.model_executor.layers.quantization.utils.quant_utils import GroupShape
from vllm.utils import cdiv, has_triton_kernels
from vllm.utils.flashinfer import has_flashinfer_cutlass_fused_moe

logger = init_logger(__name__)

if has_triton_kernels():
    try:
        from triton_kernels.matmul_ogs import PrecisionConfig
    except ImportError:
        logger.error(
            "Failed to import Triton kernels. Please make sure your triton "
            "version is compatible."
        )


def _get_config_dtype_str(
    dtype: torch.dtype,
    use_fp8_w8a8: bool = False,
    use_int8_w8a16: bool = False,
    use_int4_w4a16: bool = False,
    ocp_mx_scheme: str | None = None,
) -> str | None:
    """
    Return a string used to construct the filename that contains the
    tuning info for a particular quantization scheme.  See
    try_get_optimal_moe_config in fused_moe.py.
    """
    if use_fp8_w8a8:
        return "fp8_w8a8"
    elif use_int8_w8a16:
        return "int8_w8a16"
    elif use_int4_w4a16:
        return "int4_w4a16"
    elif ocp_mx_scheme is not None:
        # The output of this function is passed to `try_get_optimal_moe_config`,
        # and as we only simulate OCP MX execution in fused_moe for now,
        # we will NOT look for `*,dtype=w_mxfp4_a_mxfp4.json` for now.
        return None
    elif dtype == torch.float:
        # avoiding cases where kernel fails when float32 MoE
        # use fp16/bfloat16 configs
        return "float32"
    return None


def _quant_flags_to_group_shape(
    quant_dtype: torch.dtype | str | None,
    per_act_token_quant: bool,
    per_out_ch_quant: bool,
    block_shape: list[int] | None,
) -> tuple[GroupShape | None, GroupShape | None]:
    """
    Convert MoE quantization flags into more generic GroupShapes.
    """
    a_shape: GroupShape | None
    w_shape: GroupShape | None
    if block_shape is not None:
        assert not per_act_token_quant
        assert not per_out_ch_quant
        # TODO(bnell): this is not quite right for activations since first
        # dim should be 1.
        a_shape = GroupShape(row=block_shape[0], col=block_shape[1])
        w_shape = GroupShape(row=block_shape[0], col=block_shape[1])
    else:
        w_shape = None
        a_shape = None if quant_dtype is None else GroupShape.PER_TENSOR

        if per_act_token_quant:
            a_shape = GroupShape.PER_TOKEN

        if per_out_ch_quant:
            w_shape = GroupShape.PER_TOKEN

    return a_shape, w_shape


@dataclass
class FusedMoEQuantDesc:
    """
    A quantization descriptor for fused MoE ops. This class can describe
    either activations or weights.
    """

    # The quantized type of this parameters.  None means unquantized or
    # already quantized.
    # TODO (bnell): use scalar_type instead of Union.
    dtype: torch.dtype | str | None = None

    # A field that describes the quantization group shape, from quant_utils.py.
    #  * (-1, -1)   for per-tensor quantization
    #  * (1, -1)    for per-row quantization
    #  * (-1, 1)    for per-column quantization
    #  * (128, 128) for 128x128 deepseek style block quantization
    #  * (1, 128)   for deepseek style activation quantization
    #               (i.e. per-token-per-group)
    shape: GroupShape | None = None

    # Quantization scales.
    # TODO(bnell): maybe put PrecisionConfigs in subclass of QuantDesc?
    scale: Union[torch.Tensor, "PrecisionConfig", None] = None

    # Quantization alphas or gscales, used for nvfp4 types.
    # TODO(bnell): put some of these in subclasses
    alpha_or_gscale: torch.Tensor | None = None

    # Zero points for int4/int8 types
    zp: torch.Tensor | None = None

    # Biases for GPT triton MoE
    bias: torch.Tensor | None = None


# TODO(bnell): have subclasses for specific moe methods?
# e.g. for specific arguments bias, precision, etc.
@dataclass
class FusedMoEQuantConfig:
    """
    The FusedMoEQuantConfig contains all the quantization parameters for
    a single FusedMoEMethodBase operation.  It consists of four
    FusedMoEQuantDescs, one for each activation and set of weights.

    Each FusedMoEMethodBase must implement a get_fused_moe_quant_config
    method to construct a FusedMoEQuantConfig for use with that class.

    FusedMoEQuant configs are only used for modular kernels, fused_experts
    (from fused_moe.py), cutlass_moe_fp[48], rocm_aiter_fused_experts and
    triton_kernel_moe_forward.  Other MoE methods can ignore the
    FusedMoEQuantConfig (for now) and hardcode it to None.

    There are currently some restrictions on what can be expressed:
    - Most MoE ops only support similar quantization strategies for
      each parameter, e.g. both weights must have the same GroupShape
      and both activations must share the same GroupShape.  One exception to
      this is the cutlass moe which allows per channel quantization on the
      outputs.  Note: this restrictions are not always rigorously checked.
    - Not all fused MoE functions support all the parameters, e.g. zero points,
      global scales, alphas and biases are not universally supported.
    - Fully general GroupShapes are not allowed.  Activations only support
      per token, per tensor or K-blocked.
    - Weights are not required to have a GroupShape since they have already
      been quantized.

    Other notes:
    - PrecisionConfigs are specific to GPT OSS Triton.
    - As a follow up it would probably make sense to subclass FusedMoEQuantDesc
      or FusedMoEQuantConfig for particular FusedMoEMethodBase subclasses
      so that only the required quantization parameters are used/stored.
    """

    # TODO(bnell) make sure a1_scales/a2_scales don't interfere with chunking
    _a1: FusedMoEQuantDesc
    _a2: FusedMoEQuantDesc
    _w1: FusedMoEQuantDesc
    _w2: FusedMoEQuantDesc

    def __post_init__(self):
        assert not self.per_act_token_quant or self.block_shape is None, (
            "illegal quantization"
        )

    #
    # Convenience accessors for various properties.
    #

    @property
    def quant_dtype(self) -> torch.dtype | str | None:
        return self._a1.dtype

    @property
    def is_quantized(self) -> bool:
        return self.quant_dtype is not None

    @property
    def is_per_act_token(self) -> bool:
        return self._a1.shape == GroupShape.PER_TOKEN

    @property
    def per_act_token_quant(self) -> bool:
        return self._a1.shape == GroupShape.PER_TOKEN

    @property
    def per_out_ch_quant(self) -> bool:
        return self._w1.shape == GroupShape.PER_TOKEN

    @property
    def is_per_tensor(self) -> bool:
        return self._a1.shape == GroupShape.PER_TENSOR

    @property
    def block_shape(self) -> list[int] | None:
        if (
            self._a1.shape is not None
            and self._a1.shape != GroupShape.PER_TENSOR
            and self._a1.shape != GroupShape.PER_TOKEN
        ):
            return [self._a1.shape.row, self._a1.shape.col]
        else:
            return None

    @property
    def is_block_quantized(self) -> bool:
        return self.block_shape is not None

    @property
    def a1_scale(self) -> torch.Tensor | None:
        assert self._a1.scale is None or isinstance(self._a1.scale, torch.Tensor)
        return self._a1.scale

    @property
    def a1_gscale(self) -> torch.Tensor | None:
        return self._a1.alpha_or_gscale

    @property
    def a2_scale(self) -> torch.Tensor | None:
        assert self._a2.scale is None or isinstance(self._a2.scale, torch.Tensor)
        return self._a2.scale

    @property
    def a2_gscale(self) -> torch.Tensor | None:
        return self._a2.alpha_or_gscale

    @property
    def w1_scale(self) -> torch.Tensor | None:
        assert self._w1.scale is None or isinstance(self._w1.scale, torch.Tensor)
        return self._w1.scale

    @property
    def w1_zp(self) -> torch.Tensor | None:
        return self._w1.zp

    @property
    def w1_bias(self) -> torch.Tensor | None:
        return self._w1.bias

    @property
    def w1_precision(self) -> Optional["PrecisionConfig"]:
        assert self._w1.scale is None or isinstance(self._w1.scale, PrecisionConfig)
        return self._w1.scale

    @property
    def g1_alphas(self) -> torch.Tensor | None:
        return self._w1.alpha_or_gscale

    @property
    def w2_scale(self) -> torch.Tensor | None:
        assert self._w2.scale is None or isinstance(self._w2.scale, torch.Tensor)
        return self._w2.scale

    @property
    def w2_zp(self) -> torch.Tensor | None:
        return self._w2.zp

    @property
    def w2_bias(self) -> torch.Tensor | None:
        return self._w2.bias

    @property
    def w2_precision(self) -> Optional["PrecisionConfig"]:
        assert self._w2.scale is None or isinstance(self._w2.scale, PrecisionConfig)
        return self._w2.scale

    @property
    def g2_alphas(self) -> torch.Tensor | None:
        return self._w2.alpha_or_gscale

    @property
    def use_fp8_w8a8(self) -> bool:
        return self.quant_dtype == torch.float8_e4m3fn

    @property
    def use_int8_w8a8(self) -> bool:
        return self.quant_dtype == torch.int8

    @property
    def use_int8_w8a16(self) -> bool:
        return self._a1.dtype is None and self._w1.dtype == torch.int8

    @property
    def use_int4_w4a16(self) -> bool:
        return self._a1.dtype is None and self._w1.dtype == "int4"

    @property
    def ocp_mx_scheme(self) -> str | None:
        if not hasattr(self, "_ocp_mx_scheme"):
            if (self._a1.dtype is not None and not isinstance(self._a1.dtype, str)) or (
                self._w1.dtype is not None and not isinstance(self._w1.dtype, str)
            ):
                self._ocp_mx_scheme = None
            else:
                ocp_mx_scheme = OCP_MX_Scheme.from_quant_dtype(
                    self._a1.dtype, self._w1.dtype
                )

                if ocp_mx_scheme is not None:
                    ocp_mx_scheme = ocp_mx_scheme.value

                self._ocp_mx_scheme = ocp_mx_scheme

        return self._ocp_mx_scheme

    @property
    def use_mxfp4_w4a16(self) -> bool:
        return self._a1.dtype is None and self._w1.dtype == "mxfp4"

    @property
    def use_nvfp4_w4a4(self) -> bool:
        return self.quant_dtype == "nvfp4"

    def config_name(self, dtype: torch.dtype) -> str | None:
        """
        Return a string used to construct the filename that contains the
        tuning info for a particular quantization scheme.  See
        try_get_optimal_moe_config in fused_moe.py.
        """
        return _get_config_dtype_str(
            use_fp8_w8a8=self.use_fp8_w8a8,
            use_int8_w8a16=self.use_int8_w8a16,
            use_int4_w4a16=self.use_int4_w4a16,
            ocp_mx_scheme=self.ocp_mx_scheme,
            dtype=dtype,
        )

    def scale_shape(
        self,
        max_tokens: int,
        hidden_dim: int,
    ) -> tuple[int, int] | None:
        """
        Construct the proper activation scale shape for this
        config.
        """
        if self.is_quantized:
            if self.is_block_quantized:
                assert self.block_shape is not None
                _, block_k = self.block_shape
                k_tiles = cdiv(hidden_dim, block_k)
                return (max_tokens, k_tiles)
            elif self.is_per_act_token:
                return (max_tokens, 1)
            else:
                return (1, 1)
        else:
            return None

    def batched_scale_shape(
        self,
        num_experts: int,
        max_tokens: int,
        hidden_dim: int,
    ) -> tuple[int, int, int] | None:
        """
        Construct the proper activation batched scale shape for this
        config, e.g. (num experts, *scale_shape).
        """
        if self.is_quantized:
            scale_shape = self.scale_shape(max_tokens, hidden_dim)
            assert scale_shape is not None
            return (num_experts, *scale_shape)
        else:
            return None

    @staticmethod
    def make(
        quant_dtype: torch.dtype | str | None = None,
        per_act_token_quant: bool = False,
        per_out_ch_quant: bool = False,
        block_shape: list[int] | None = None,
        w1_scale: Union[torch.Tensor, "PrecisionConfig", None] = None,
        w2_scale: Union[torch.Tensor, "PrecisionConfig", None] = None,
        a1_scale: torch.Tensor | None = None,
        a2_scale: torch.Tensor | None = None,
        g1_alphas: torch.Tensor | None = None,
        g2_alphas: torch.Tensor | None = None,
        a1_gscale: torch.Tensor | None = None,
        a2_gscale: torch.Tensor | None = None,
        w1_bias: torch.Tensor | None = None,
        w2_bias: torch.Tensor | None = None,
        w1_zp: torch.Tensor | None = None,
        w2_zp: torch.Tensor | None = None,
        weight_dtype: torch.dtype | str | None = None,
    ) -> "FusedMoEQuantConfig":
        """
        General builder function for a FusedMoEQuantConfig.
        - quant_dtype: Optional quantization type. None if activations are
          unquantized or quantized prior to calling.  Note: "nvfp4", "mxfp4",
          "mxfp6_e3m2", "mxfp6_e2m3" are the only valid string values
          for quant_dtype.
        - per_act_token_quant: Activations have per token quantization.
        - per_out_ch_quant: Outputs have per channel quantization. (only
          for cutlass).
        - block_shape: Optional block size for block-wise quantization.
          Incompatible with per_act_token and per_out_ch quant.
        - w1_scale: Optional scale to be used for w1.
        - w2_scale: Optional scale to be used for w2.
        - a1_scale: Optional scale to be used for a1.
        - a2_scale: Optional scale to be used for a2.
        - g1_alphas: Optional global quantization scales for w1 (for nvfp4).
        - g2_alphas: Optional global quantization scales for w2 (for nvfp4).
        - a1_gscale: Optional global quantization scales for a1 (for nvfp4).
        - a2_gscale: Optional global quantization scales for a2 (for nvfp4).
        - w1_bias: Optional biases for w1 (GPT OSS Triton).
        - w2_bias: Optional biases for w1 (GPT OSS Triton).
        - w1_zp: Optional w1 zero points for int4/int8 quantization.
        - w2_zp: Optional w2 zero points for int4/int8 quantization.
        """
        assert not isinstance(quant_dtype, str) or quant_dtype in {
            "nvfp4",
            "mxfp4",
            "mxfp6_e3m2",
            "mxfp6_e2m3",
        }
        assert not isinstance(weight_dtype, str) or weight_dtype in {
            "nvfp4",
            "mxfp4",
            "mxfp6_e3m2",
            "mxfp6_e2m3",
        }

        if weight_dtype is None:
            weight_dtype = quant_dtype

        a_shape, w_shape = _quant_flags_to_group_shape(
            quant_dtype, per_act_token_quant, per_out_ch_quant, block_shape
        )
        quant_config = FusedMoEQuantConfig(
            _a1=FusedMoEQuantDesc(quant_dtype, a_shape, a1_scale, a1_gscale),
            _a2=FusedMoEQuantDesc(quant_dtype, a_shape, a2_scale, a2_gscale),
            _w1=FusedMoEQuantDesc(
                weight_dtype, w_shape, w1_scale, g1_alphas, w1_zp, w1_bias
            ),
            _w2=FusedMoEQuantDesc(
                weight_dtype, w_shape, w2_scale, g2_alphas, w2_zp, w2_bias
            ),
        )
        assert quant_config.per_act_token_quant == per_act_token_quant
        assert quant_config.per_out_ch_quant == per_out_ch_quant
        assert quant_config.block_shape == block_shape
        return quant_config


def fp8_w8a8_moe_quant_config(
    w1_scale: torch.Tensor,
    w2_scale: torch.Tensor,
    a1_scale: torch.Tensor | None = None,
    a2_scale: torch.Tensor | None = None,
    per_act_token_quant: bool = False,
    per_out_ch_quant: bool = False,
    block_shape: list[int] | None = None,
) -> FusedMoEQuantConfig:
    """
    Construct a quant config for fp8 activations and fp8 weights.
    """
    return FusedMoEQuantConfig.make(
        torch.float8_e4m3fn,
        w1_scale=w1_scale,
        w2_scale=w2_scale,
        a1_scale=a1_scale,
        a2_scale=a2_scale,
        per_act_token_quant=per_act_token_quant,
        per_out_ch_quant=per_out_ch_quant,
        block_shape=block_shape,
    )


def int8_w8a8_moe_quant_config(
    w1_scale: torch.Tensor,
    w2_scale: torch.Tensor,
    a1_scale: torch.Tensor | None,
    a2_scale: torch.Tensor | None,
    per_act_token_quant: bool = False,
) -> FusedMoEQuantConfig:
    """
    Construct a quant config for int8 activations and int8 weights.
    """
    return FusedMoEQuantConfig.make(
        torch.int8,
        w1_scale=w1_scale,
        w2_scale=w2_scale,
        a1_scale=a1_scale,
        a2_scale=a2_scale,
        per_act_token_quant=per_act_token_quant,
        per_out_ch_quant=False,
        block_shape=None,
    )


def mxfp4_w4a16_moe_quant_config(
    w1_scale: Union[torch.Tensor, "PrecisionConfig"],
    w2_scale: Union[torch.Tensor, "PrecisionConfig"],
    w1_bias: torch.Tensor | None = None,
    w2_bias: torch.Tensor | None = None,
) -> FusedMoEQuantConfig:
    """
    Construct a quant config for unquantized activations and mxfp4 weights.
    """
    return FusedMoEQuantConfig(
        _a1=FusedMoEQuantDesc(),
        _a2=FusedMoEQuantDesc(),
        _w1=FusedMoEQuantDesc("mxfp4", None, w1_scale, None, None, w1_bias),
        _w2=FusedMoEQuantDesc("mxfp4", None, w2_scale, None, None, w2_bias),
    )


def ocp_mx_moe_quant_config(
    quant_dtype: str,
    w1_scale: Union[torch.Tensor, "PrecisionConfig"],
    w2_scale: Union[torch.Tensor, "PrecisionConfig"],
    weight_dtype: str | None = None,
    a1_scale: torch.Tensor | None = None,
    a2_scale: torch.Tensor | None = None,
    w1_bias: torch.Tensor | None = None,
    w2_bias: torch.Tensor | None = None,
    block_shape: list[int] | None = None,
) -> FusedMoEQuantConfig:
    """
    Construct a quant config for mxfp4 activations and mxfp4 weights.
    """
    assert quant_dtype in OCP_MX_DTYPES
    return FusedMoEQuantConfig.make(
        quant_dtype=quant_dtype,
        weight_dtype=weight_dtype,
        w1_scale=w1_scale,
        w2_scale=w2_scale,
        a1_scale=a1_scale,
        a2_scale=a2_scale,
        w1_bias=w1_bias,
        w2_bias=w2_bias,
        per_act_token_quant=False,
        per_out_ch_quant=False,
        block_shape=block_shape,
    )


def nvfp4_moe_quant_config(
    g1_alphas: torch.Tensor,
    g2_alphas: torch.Tensor,
    a1_gscale: torch.Tensor,
    a2_gscale: torch.Tensor,
    w1_scale: torch.Tensor,
    w2_scale: torch.Tensor,
) -> FusedMoEQuantConfig:
    """
    Construct a quant config for mxfp4 activations and nvp4 weights.
    """
    return FusedMoEQuantConfig.make(
        "nvfp4",
        w1_scale=w1_scale,
        w2_scale=w2_scale,
        a1_gscale=a1_gscale,
        a2_gscale=a2_gscale,
        g1_alphas=g1_alphas,
        g2_alphas=g2_alphas,
        per_act_token_quant=False,
        per_out_ch_quant=False,
        block_shape=None,
    )


def int4_w4a16_moe_quant_config(
    w1_scale: torch.Tensor,
    w2_scale: torch.Tensor,
    w1_zp: torch.Tensor | None,
    w2_zp: torch.Tensor | None,
    block_shape: list[int] | None = None,
) -> FusedMoEQuantConfig:
    """
    Construct a quant config for 16-bit float activations and int4 weights.
    Note: Activations are pre-quantized.
    """
    group_shape = GroupShape(*block_shape) if block_shape is not None else None
    return FusedMoEQuantConfig(
        _a1=FusedMoEQuantDesc(shape=group_shape),
        _a2=FusedMoEQuantDesc(shape=group_shape),
        _w1=FusedMoEQuantDesc("int4", group_shape, w1_scale, None, w1_zp),
        _w2=FusedMoEQuantDesc("int4", group_shape, w2_scale, None, w2_zp),
    )


def int8_w8a16_moe_quant_config(
    w1_scale: torch.Tensor,
    w2_scale: torch.Tensor,
    w1_zp: torch.Tensor | None,
    w2_zp: torch.Tensor | None,
    block_shape: list[int] | None = None,
) -> FusedMoEQuantConfig:
    """
    Construct a quant config for 16-bit float activations and int8 weights.
    Note: Activations are pre-quantized.
    """
    group_shape = GroupShape(*block_shape) if block_shape is not None else None
    return FusedMoEQuantConfig(
        _a1=FusedMoEQuantDesc(shape=group_shape),
        _a2=FusedMoEQuantDesc(shape=group_shape),
        _w1=FusedMoEQuantDesc(torch.int8, group_shape, w1_scale, None, w1_zp),
        _w2=FusedMoEQuantDesc(torch.int8, group_shape, w2_scale, None, w2_zp),
    )


def biased_moe_quant_config(
    w1_bias: torch.Tensor | None,
    w2_bias: torch.Tensor | None,
) -> FusedMoEQuantConfig:
    """
    Construct a quant config for unquantized activations with biases.
    """
    return FusedMoEQuantConfig(
        _a1=FusedMoEQuantDesc(),
        _a2=FusedMoEQuantDesc(),
        _w1=FusedMoEQuantDesc(bias=w1_bias),
        _w2=FusedMoEQuantDesc(bias=w2_bias),
    )


# A FusedMoEQuantConfig constant for an unquantized MoE op.
FUSED_MOE_UNQUANTIZED_CONFIG: FusedMoEQuantConfig = FusedMoEQuantConfig.make()


@dataclass
class FusedMoEParallelConfig:
    tp_size: int
    dp_size: int
    ep_size: int
    tp_rank: int
    dp_rank: int
    ep_rank: int

    use_ep: bool  # whether to use EP or not
    all2all_backend: str  # all2all backend for MoE communication

    @property
    def use_all2all_kernels(self):
        return self.dp_size > 1 and self.use_ep

    @property
    def use_pplx_kernels(self):
        return self.use_all2all_kernels and self.all2all_backend == "pplx"

    @property
    def use_deepep_ht_kernels(self):
        return (
            self.use_all2all_kernels
            and self.all2all_backend == "deepep_high_throughput"
        )

    @property
    def use_deepep_ll_kernels(self):
<<<<<<< HEAD
        return (self.use_all2all_kernels
                # NOTE(yongji): NIXL DeepEP kernels maintains the same dispatch/combine logic as DeepEP,
                and envs.VLLM_ALL2ALL_BACKEND in ["deepep_low_latency", "nixl_deepep_low_latency"])
=======
        return self.use_all2all_kernels and self.all2all_backend == "deepep_low_latency"
>>>>>>> efc8f7d8

    @staticmethod
    def make(
        tp_size_: int, dp_size_: int, vllm_parallel_config: ParallelConfig
    ) -> "FusedMoEParallelConfig":
        """
        Determine MoE parallel configuration. Based on the input `tp_size_`,
        `dp_size_` and vllm's parallel config, determine what
        level's of parallelism to use in the fused moe layer.

        Args:
            tp_size_ (int): `tp_size` passed into the FusedMoE constructor.
            dp_size_ (int): `dp_size` passed into the FusedMoE constructor.
            vllm_parallel_config (ParallelConfig): vLLM's parallel config
                object which contains the `enable_expert_parallel` flag.

        Examples:
            When there is no parallelism requested,
            i.e. `tp_size_` = `dp_size_` = 1, we simply return the sizes
            unaltered and the ranks set to 0.

            Expert Parallelism is considered only when either `dp_size_` or
            `tp_size_` is non trivial.

            When TP = 2, DP = 1 and EP = False, the configuration on different
            devices:

            - device 0 : TP = {2, 0} DP = {1, 0} EP = {1, 0} //
                legend : {size, rank}
            - device 1 : TP = {2, 1} DP = {1, 0} EP = {1, 0}
            - Comment : Tensors are sharded across 2 devices.

            When TP = 1, DP = 2 and EP = False, the configuration on different
                devices:

            - device 0 : TP = {2, 0} DP = {2, 0} EP = {1, 0}
            - device 1 : TP = {2, 1} DP = {2, 1} EP = {1, 0}
            - Comment: There are 2 engine instances and the tensors are sharded
                across 2 decvices.

            When TP = 2, DP = 2 and EP = False, the configuration on different
                devices:

            - device 0: TP = {4, 0} DP = {2, 0} EP = {1, 0}
            - device 1: TP = {4, 1} DP = {2, 0} EP = {1, 0}
            - device 2: TP = {4, 2} DP = {2, 1} EP = {1, 0}
            - device 3: TP = {4, 3} DP = {2, 1} EP = {1, 0}
            - Comment: There are 2 engine instances and the tensors are sharded
                across 4 devices.

            When, TP = 2, DP = 1 and EP = True, the configuration on different
                devices:

            - device 0: TP = {1, 0} DP = {1, 0} EP = {2, 0}
            - device 1: TP = {1, 0} DP = {1, 0} EP = {2, 1}
            - Comment: The experts are split between the 2 devices.

            When, TP = 1, DP = 2 and EP = True, the configuration on different
                devices:

            - device 0: TP = {1, 0} DP = {2, 0} EP = {2, 0}
            - device 1: TP = {1, 0} DP = {2, 1} EP = {2, 1}
            - Comment: There are 2 engine instances and the experts are split
                between the 2 devices.

            When TP = 2, DP = 2 and EP = True, the configuration on different
                devices:

            - device 0: TP = {1, 0} DP = {2, 0} EP = {4, 0}
            - device 1: TP = {1, 0} DP = {2, 0} EP = {4, 1}
            - device 2: TP = {1, 0} DP = {2, 1} EP = {4, 2}
            - device 3: TP = {1, 0} DP = {2, 1} EP = {4, 3}
            - Comment: There are 2 engine instances and the experts are split
                between the 4 devices.
        """

        def flatten_tp_across_dp(dp_rank: int):
            tp_rank = 0 if tp_size_ == 1 else get_tensor_model_parallel_rank()
            # There are actually dp_size_ * tp_size_ devices. Update tp_size
            # and tp_rank so we shard across all devices.
            tp_size = dp_size_ * tp_size_
            tp_rank = dp_rank * tp_size_ + tp_rank
            return tp_size, tp_rank

        use_ep = dp_size_ * tp_size_ > 1 and vllm_parallel_config.enable_expert_parallel

        dp_size = dp_size_
        dp_rank = get_dp_group().rank_in_group if dp_size > 1 else 0
        tp_size, tp_rank = flatten_tp_across_dp(dp_rank)

        if not use_ep:
            return FusedMoEParallelConfig(
                tp_size=tp_size,
                tp_rank=tp_rank,
                dp_size=dp_size,
                dp_rank=dp_rank,
                ep_size=1,
                ep_rank=0,
                use_ep=False,
                all2all_backend=vllm_parallel_config.all2all_backend,
            )
        # DP + EP / TP + EP / DP + TP + EP
        assert use_ep
        # In EP, each device owns a set of experts fully. There is no tensor
        # parallel update tp_size, tp_rank, ep_size and ep_rank to reflect that.
        ep_size = tp_size
        ep_rank = tp_rank
        return FusedMoEParallelConfig(
            tp_size=1,
            tp_rank=0,
            dp_size=dp_size,
            dp_rank=dp_rank,
            ep_size=ep_size,
            ep_rank=ep_rank,
            use_ep=True,
            all2all_backend=vllm_parallel_config.all2all_backend,
        )


# Adapted from pplx-kernels tests/all_to_all_utils.py
@dataclass
class FusedMoEConfig:
    num_experts: int
    experts_per_token: int
    hidden_dim: int

    num_local_experts: int
    moe_parallel_config: FusedMoEParallelConfig

    # The activation type.
    in_dtype: torch.dtype

    max_num_tokens: int = envs.VLLM_MOE_DP_CHUNK_SIZE

    has_bias: bool = False

    def __post_init__(self):
        if self.dp_size > 1:
            logger.debug_once(
                "Using FusedMoEConfig::max_num_tokens=%d", self.max_num_tokens
            )

        assert self.max_num_tokens > 0

    @property
    def tp_size(self):
        return self.moe_parallel_config.tp_size

    @property
    def dp_size(self):
        return self.moe_parallel_config.dp_size

    @property
    def ep_size(self):
        return self.moe_parallel_config.ep_size

    @property
    def tp_rank(self):
        return self.moe_parallel_config.tp_rank

    @property
    def dp_rank(self):
        return self.moe_parallel_config.dp_rank

    @property
    def ep_rank(self):
        return self.moe_parallel_config.ep_rank

    @property
    def use_ep(self):
        return self.moe_parallel_config.use_ep

    @property
    def use_pplx_kernels(self):
        return self.moe_parallel_config.use_pplx_kernels

    @property
    def use_deepep_ht_kernels(self):
        return self.moe_parallel_config.use_deepep_ht_kernels

    @property
    def use_deepep_ll_kernels(self):
        return self.moe_parallel_config.use_deepep_ll_kernels

    @property
    def use_flashinfer_cutlass_kernels(self):
        """
        Whether to use FlashInfer cutlass kernels for NVFP4 MoE.
        """
        return (
            envs.VLLM_USE_FLASHINFER_MOE_FP4
            and has_flashinfer_cutlass_fused_moe()
            and envs.VLLM_FLASHINFER_MOE_BACKEND == "throughput"
        )<|MERGE_RESOLUTION|>--- conflicted
+++ resolved
@@ -660,13 +660,9 @@
 
     @property
     def use_deepep_ll_kernels(self):
-<<<<<<< HEAD
         return (self.use_all2all_kernels
                 # NOTE(yongji): NIXL DeepEP kernels maintains the same dispatch/combine logic as DeepEP,
                 and envs.VLLM_ALL2ALL_BACKEND in ["deepep_low_latency", "nixl_deepep_low_latency"])
-=======
-        return self.use_all2all_kernels and self.all2all_backend == "deepep_low_latency"
->>>>>>> efc8f7d8
 
     @staticmethod
     def make(
