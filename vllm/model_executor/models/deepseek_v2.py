# SPDX-License-Identifier: Apache-2.0
# SPDX-FileCopyrightText: Copyright contributors to the vLLM project

# Adapted from
# https://github.com/huggingface/transformers/blob/v4.28.0/src/transformers/models/llama/modeling_llama.py
# Copyright 2023 The vLLM team.
# Copyright 2023 DeepSeek-AI and the HuggingFace Inc. team. All rights reserved.
#
# This code is based on EleutherAI's GPT-NeoX library and the GPT-NeoX
# and OPT implementations in this library. It has been modified from its
# original forms to accommodate minor architectural differences compared
# to GPT-NeoX and OPT used by the Meta AI team that trained the model.
#
# Licensed under the Apache License, Version 2.0 (the "License");
# you may not use this file except in compliance with the License.
# You may obtain a copy of the License at
#
#     http://www.apache.org/licenses/LICENSE-2.0
#
# Unless required by applicable law or agreed to in writing, software
# distributed under the License is distributed on an "AS IS" BASIS,
# WITHOUT WARRANTIES OR CONDITIONS OF ANY KIND, either express or implied.
# See the License for the specific language governing permissions and
# limitations under the License.
"""Inference-only DeepseekV2/DeepseekV3 model."""

import typing
from collections.abc import Callable, Iterable
from itertools import islice
from typing import Any

import torch
from torch import nn
from transformers import DeepseekV2Config, DeepseekV3Config

from vllm.attention import Attention
from vllm.attention.backends.abstract import AttentionBackend
from vllm.attention.ops.common import pack_seq_triton, unpack_seq_triton
from vllm.compilation.decorators import support_torch_compile
from vllm.config import CacheConfig, ParallelConfig, VllmConfig, get_current_vllm_config
from vllm.distributed import (
    get_ep_group,
    get_pp_group,
    get_tensor_model_parallel_rank,
    get_tensor_model_parallel_world_size,
    tensor_model_parallel_all_gather,
)
from vllm.forward_context import get_forward_context
from vllm.logger import init_logger
from vllm.model_executor.layers.activation import SiluAndMul
from vllm.model_executor.layers.attention_layer_base import AttentionLayerBase
from vllm.model_executor.layers.fused_moe import SharedFusedMoE
from vllm.model_executor.layers.layernorm import LayerNorm, RMSNorm
from vllm.model_executor.layers.linear import (
    ColumnParallelLinear,
    MergedColumnParallelLinear,
    ReplicatedLinear,
    RowParallelLinear,
)
from vllm.model_executor.layers.logits_processor import LogitsProcessor
from vllm.model_executor.layers.mla import MLAModules, MultiHeadLatentAttentionWrapper
from vllm.model_executor.layers.quantization import QuantizationConfig
from vllm.model_executor.layers.quantization.utils.fp8_utils import (
    per_token_group_quant_fp8,
)
from vllm.model_executor.layers.rotary_embedding import get_rope
from vllm.model_executor.layers.vocab_parallel_embedding import (
    ParallelLMHead,
    VocabParallelEmbedding,
)
from vllm.model_executor.model_loader.weight_utils import (
    default_weight_loader,
    maybe_remap_kv_scale_name,
)
from vllm.model_executor.models.utils import sequence_parallel_chunk
from vllm.platforms import current_platform
from vllm.sequence import IntermediateTensors
from vllm.utils import cdiv, direct_register_custom_op
from vllm.utils.deep_gemm import fp8_mqa_logits, fp8_paged_mqa_logits
from vllm.v1.attention.backends.mla.indexer import (
    DeepseekV32IndexerBackend,
    DeepseekV32IndexerMetadata,
)
from vllm.v1.kv_cache_interface import KVCacheSpec, MLAAttentionSpec

from .interfaces import MixtureOfExperts, SupportsLoRA, SupportsPP
from .utils import (
    PPMissingLayer,
    is_pp_missing_parameter,
    make_empty_intermediate_tensors_factory,
    make_layers,
    maybe_prefix,
)

if current_platform.is_cuda_alike():
    from vllm import _custom_ops as ops
elif current_platform.is_xpu():
    from vllm._ipex_ops import ipex_ops as ops

logger = init_logger(__name__)


class DeepseekV2MLP(nn.Module):
    def __init__(
        self,
        hidden_size: int,
        intermediate_size: int,
        hidden_act: str,
        quant_config: QuantizationConfig | None = None,
        reduce_results: bool = True,
        is_sequence_parallel=False,
        prefix: str = "",
    ) -> None:
        super().__init__()

        # If is_sequence_parallel, the input and output tensors are sharded
        # across the ranks within the tp_group. In this case the weights are
        # replicated and no collective ops are needed.
        # Otherwise we use standard TP with an allreduce at the end.
        self.gate_up_proj = MergedColumnParallelLinear(
            hidden_size,
            [intermediate_size] * 2,
            bias=False,
            quant_config=quant_config,
            disable_tp=is_sequence_parallel,
            prefix=f"{prefix}.gate_up_proj",
        )
        self.down_proj = RowParallelLinear(
            intermediate_size,
            hidden_size,
            bias=False,
            quant_config=quant_config,
            reduce_results=reduce_results,
            disable_tp=is_sequence_parallel,
            prefix=f"{prefix}.down_proj",
        )
        if hidden_act != "silu":
            raise ValueError(
                f"Unsupported activation: {hidden_act}. Only silu is supported for now."
            )
        self.act_fn = SiluAndMul()

    def forward(self, x):
        gate_up, _ = self.gate_up_proj(x)
        x = self.act_fn(gate_up)
        x, _ = self.down_proj(x)
        return x


class DeepseekV2MoE(nn.Module):
    def __init__(
        self,
        config: DeepseekV2Config | DeepseekV3Config,
        parallel_config: ParallelConfig,
        quant_config: QuantizationConfig | None = None,
        prefix: str = "",
    ):
        super().__init__()
        self.tp_size = get_tensor_model_parallel_world_size()
        self.tp_rank = get_tensor_model_parallel_rank()

        self.routed_scaling_factor = config.routed_scaling_factor

        self.ep_group = get_ep_group().device_group
        self.ep_rank = self.ep_group.rank()
        self.ep_size = self.ep_group.size()
        self.n_routed_experts: int = config.n_routed_experts
        self.n_shared_experts: int = config.n_shared_experts

<<<<<<< HEAD
        # The all_reduce at the end of attention (during o_proj) means that
        # inputs are replicated across each rank of the tensor parallel group.
        # If using expert-parallelism with DeepEP All2All ops, replicated
        # tokens results in useless duplicate computation and communication.
        #
        # In this case, ensure the input to the experts is sequence parallel
        # to avoid the excess work.
        #
        # Not needed for pplx-kernels as it can handle duplicate input tokens.
        self.is_sequence_parallel = (envs.VLLM_ALL2ALL_BACKEND
                                     in ("deepep_high_throughput",
                                         "deepep_low_latency",
                                         "nixl_deepep_low_latency")
                                     and parallel_config.enable_expert_parallel
                                     and self.tp_size > 1)
=======
        self.is_sequence_parallel = parallel_config.use_sequence_parallel_moe
>>>>>>> efc8f7d8

        if config.hidden_act != "silu":
            raise ValueError(
                f"Unsupported activation: {config.hidden_act}. "
                "Only silu is supported for now."
            )

        self.gate = ReplicatedLinear(
            config.hidden_size,
            config.n_routed_experts,
            bias=False,
            quant_config=None,
            prefix=f"{prefix}.gate",
        )
        if config.topk_method == "noaux_tc":
            self.gate.e_score_correction_bias = nn.Parameter(
                torch.empty(config.n_routed_experts, dtype=torch.float32)
            )
        else:
            self.gate.e_score_correction_bias = None

        # Load balancing settings.
        eplb_config = parallel_config.eplb_config
        self.enable_eplb = parallel_config.enable_eplb

        self.n_redundant_experts = eplb_config.num_redundant_experts
        self.n_logical_experts = self.n_routed_experts
        self.n_physical_experts = self.n_logical_experts + self.n_redundant_experts
        self.n_local_physical_experts = self.n_physical_experts // self.ep_size

        self.physical_expert_start = self.ep_rank * self.n_local_physical_experts
        self.physical_expert_end = (
            self.physical_expert_start + self.n_local_physical_experts
        )

        if config.n_shared_experts is None:
            self.shared_experts = None
        else:
            intermediate_size = config.moe_intermediate_size * config.n_shared_experts

            self.shared_experts = DeepseekV2MLP(
                hidden_size=config.hidden_size,
                intermediate_size=intermediate_size,
                hidden_act=config.hidden_act,
                quant_config=quant_config,
                is_sequence_parallel=self.is_sequence_parallel,
                reduce_results=False,
                prefix=f"{prefix}.shared_experts",
            )

        self.experts = SharedFusedMoE(
            shared_experts=self.shared_experts,
            num_experts=config.n_routed_experts,
            top_k=config.num_experts_per_tok,
            hidden_size=config.hidden_size,
            intermediate_size=config.moe_intermediate_size,
            reduce_results=False,
            renormalize=config.norm_topk_prob,
            quant_config=quant_config,
            use_grouped_topk=True,
            num_expert_group=config.n_group,
            topk_group=config.topk_group,
            prefix=f"{prefix}.experts",
            scoring_func=config.scoring_func,
            # we do scaling outside, set factor to 1.0 to avoid double mul
            routed_scaling_factor=1.0,
            e_score_correction_bias=self.gate.e_score_correction_bias,
            enable_eplb=self.enable_eplb,
            num_redundant_experts=self.n_redundant_experts,
            is_sequence_parallel=self.is_sequence_parallel,
        )

    def forward(self, hidden_states: torch.Tensor) -> torch.Tensor:
        num_tokens, hidden_dim = hidden_states.shape
        hidden_states = hidden_states.view(-1, hidden_dim)

        # Chunk the hidden states so they aren't replicated across TP ranks.
        # This avoids duplicate computation in self.experts.
        # TODO: We can replace the all_reduce at the end of attn with a
        # reduce_scatter instead of chunking here.
        if self.is_sequence_parallel:
            hidden_states = sequence_parallel_chunk(hidden_states)

        # router_logits: (num_tokens, n_experts)
        router_logits, _ = self.gate(hidden_states)

        fused_moe_out = self.experts(
            hidden_states=hidden_states, router_logits=router_logits
        )

        if self.shared_experts is not None:
            shared_output, final_hidden_states = fused_moe_out
        else:
            shared_output = None
            final_hidden_states = fused_moe_out

        # Fix FP16 overflow
        # See DeepseekV2DecoderLayer for more details.
        if hidden_states.dtype != torch.float16:
            final_hidden_states *= self.routed_scaling_factor
        elif self.shared_experts is not None:
            assert shared_output is not None
            shared_output *= 1.0 / self.routed_scaling_factor

        if self.shared_experts is not None:
            assert shared_output is not None
            final_hidden_states += shared_output

        if self.is_sequence_parallel:
            final_hidden_states = tensor_model_parallel_all_gather(
                final_hidden_states, 0
            )
            final_hidden_states = final_hidden_states[:num_tokens]
        elif self.tp_size > 1:
            final_hidden_states = self.experts.maybe_all_reduce_tensor_model_parallel(
                final_hidden_states
            )

        return final_hidden_states.view(num_tokens, hidden_dim)


def yarn_get_mscale(scale: float = 1, mscale: float = 1) -> float:
    import math

    if scale <= 1:
        return 1.0
    return 0.1 * mscale * math.log(scale) + 1.0


class DeepseekV2Attention(nn.Module):
    def __init__(
        self,
        vllm_config: VllmConfig,
        config: DeepseekV2Config | DeepseekV3Config,
        hidden_size: int,
        num_heads: int,
        qk_nope_head_dim: int,
        qk_rope_head_dim: int,
        v_head_dim: int,
        q_lora_rank: int,
        kv_lora_rank: int,
        rope_theta: float = 10000,
        rope_scaling: dict[str, Any] | None = None,
        max_position_embeddings: int = 8192,
        cache_config: CacheConfig | None = None,
        quant_config: QuantizationConfig | None = None,
        topk_indices_buffer: torch.Tensor | None = None,
        prefix: str = "",
    ) -> None:
        super().__init__()
        self.hidden_size = hidden_size
        self.qk_nope_head_dim = qk_nope_head_dim
        self.qk_rope_head_dim = qk_rope_head_dim
        self.qk_head_dim = qk_nope_head_dim + qk_rope_head_dim
        self.v_head_dim = v_head_dim
        self.q_lora_rank = q_lora_rank
        self.kv_lora_rank = kv_lora_rank
        self.num_heads = num_heads
        tp_size = get_tensor_model_parallel_world_size()
        assert num_heads % tp_size == 0
        self.num_local_heads = num_heads // tp_size
        self.scaling = self.qk_head_dim**-0.5
        self.rope_theta = rope_theta
        self.max_position_embeddings = max_position_embeddings
        assert topk_indices_buffer is None, (
            "topk_indices_buffer is not \
        supported for DeepseekV2Attention"
        )

        if self.q_lora_rank is not None:
            self.q_a_proj = ReplicatedLinear(
                self.hidden_size,
                self.q_lora_rank,
                bias=False,
                quant_config=quant_config,
                prefix=f"{prefix}.q_a_proj",
            )
            self.q_a_layernorm = RMSNorm(self.q_lora_rank, eps=config.rms_norm_eps)
            self.q_b_proj = ColumnParallelLinear(
                q_lora_rank,
                self.num_heads * self.qk_head_dim,
                bias=False,
                quant_config=quant_config,
                prefix=f"{prefix}.q_b_proj",
            )
        else:
            self.q_proj = ColumnParallelLinear(
                self.hidden_size,
                self.num_heads * self.qk_head_dim,
                bias=False,
                quant_config=quant_config,
                prefix=f"{prefix}.q_proj",
            )

        self.kv_a_proj_with_mqa = ReplicatedLinear(
            self.hidden_size,
            self.kv_lora_rank + self.qk_rope_head_dim,
            bias=False,
            quant_config=quant_config,
            prefix=f"{prefix}.kv_a_proj_with_mqa",
        )
        self.kv_a_layernorm = RMSNorm(self.kv_lora_rank, eps=config.rms_norm_eps)
        self.kv_b_proj = ColumnParallelLinear(
            self.kv_lora_rank,
            self.num_heads * (self.qk_nope_head_dim + self.v_head_dim),
            bias=False,
            quant_config=quant_config,
            prefix=f"{prefix}.kv_b_proj",
        )
        # O projection.
        self.o_proj = RowParallelLinear(
            self.num_heads * self.v_head_dim,
            self.hidden_size,
            bias=False,
            quant_config=quant_config,
            prefix=f"{prefix}.o_proj",
        )
        if rope_scaling:
            rope_scaling["rope_type"] = "deepseek_yarn"

        self.rotary_emb = get_rope(
            qk_rope_head_dim,
            rotary_dim=qk_rope_head_dim,
            max_position=max_position_embeddings,
            base=rope_theta,
            rope_scaling=rope_scaling,
            is_neox_style=False,
        )

        if rope_scaling:
            mscale_all_dim = rope_scaling.get("mscale_all_dim", False)
            scaling_factor = rope_scaling["factor"]
            mscale = yarn_get_mscale(scaling_factor, float(mscale_all_dim))
            self.scaling = self.scaling * mscale * mscale

        self.attn = Attention(
            self.num_local_heads,
            self.qk_head_dim,
            self.scaling,
            num_kv_heads=self.num_local_heads,
            cache_config=cache_config,
            quant_config=quant_config,
            prefix=f"{prefix}.attn",
        )

    def forward(
        self,
        positions: torch.Tensor,
        hidden_states: torch.Tensor,
    ) -> torch.Tensor:
        if self.q_lora_rank is not None:
            q = self.q_a_proj(hidden_states)[0]
            q = self.q_a_layernorm(q)
            q = self.q_b_proj(q)[0].view(-1, self.num_local_heads, self.qk_head_dim)
        else:
            q = self.q_proj(hidden_states)[0].view(
                -1, self.num_local_heads, self.qk_head_dim
            )
        q_nope, q_pe = q.split([self.qk_nope_head_dim, self.qk_rope_head_dim], dim=-1)
        latent_cache = self.kv_a_proj_with_mqa(hidden_states)[0]
        kv_a, _ = latent_cache.split([self.kv_lora_rank, self.qk_rope_head_dim], dim=-1)
        latent_cache = latent_cache.unsqueeze(1)
        kv_a = self.kv_a_layernorm(kv_a)
        kv = self.kv_b_proj(kv_a)[0]
        kv = kv.view(-1, self.num_local_heads, self.qk_nope_head_dim + self.v_head_dim)
        k_nope, v = kv.split([self.qk_nope_head_dim, self.v_head_dim], dim=-1)
        k_pe = latent_cache[:, :, self.kv_lora_rank :]

        q_pe, k_pe = self.rotary_emb(positions, q_pe, k_pe)

        q[..., self.qk_nope_head_dim :] = q_pe
        k = torch.empty_like(q)
        k[..., : self.qk_nope_head_dim] = k_nope
        k[..., self.qk_nope_head_dim :] = k_pe
        # padding value to qk_head_dim for alignment
        v = torch.nn.functional.pad(
            v, [0, self.qk_head_dim - self.v_head_dim], value=0
        ).view(-1, self.num_local_heads * self.qk_head_dim)
        attn_output = self.attn(q, k, v)
        attn_output = attn_output.view(-1, self.num_local_heads, self.qk_head_dim)[
            ..., : self.v_head_dim
        ].reshape(-1, self.num_local_heads * self.v_head_dim)
        output, _ = self.o_proj(attn_output)
        return output


class DeepseekV32IndexerCache(torch.nn.Module, AttentionLayerBase):
    def __init__(
        self, head_dim: int, dtype: torch.dtype, prefix: str, cache_config: CacheConfig
    ):
        super().__init__()
        self.kv_cache = [torch.tensor([])]
        self.head_dim = head_dim
        self.prefix = prefix
        self.cache_config = cache_config
        self.dtype = dtype
        compilation_config = get_current_vllm_config().compilation_config
        if prefix in compilation_config.static_forward_context:
            raise ValueError(f"Duplicate layer name: {prefix}")
        compilation_config.static_forward_context[prefix] = self

    def get_kv_cache_spec(self) -> KVCacheSpec:
        return MLAAttentionSpec(  # Only has one vector instead of K + V
            block_size=self.cache_config.block_size,
            num_kv_heads=1,
            head_size=self.head_dim,
            dtype=self.dtype,
        )

    def forward(self): ...

    def get_attn_backend(self) -> AttentionBackend:
        return DeepseekV32IndexerBackend


@torch.inference_mode()
def cp_gather_indexer_k_quant_cache(
    kv_cache,  # [num_blocks, block_size, head_dim + 1]
    dst_value,  # [cu_seq_lens[-1], head_dim]
    dst_scale,  # [cu_seq_lens[-1], 4]
    block_table,  # [batch_size, num_blocks]
    cu_seq_lens,  # [batch_size + 1, ]
    batch_size,
):
    num_blocks, block_size, _ = kv_cache.shape
    head_dim = dst_value.shape[-1]
    kv_cache = kv_cache.view(num_blocks, -1)

    expected_value = []
    expected_scale = []
    for b in range(batch_size):
        s = cu_seq_lens[b + 1] - cu_seq_lens[b]
        if s == 0:
            continue
        tot = cdiv(s, block_size)
        blocks = block_table[b, :tot]

        value = []
        scale = []
        full_block = torch.arange(tot - 1, device=kv_cache.device, dtype=torch.int32)
        non_remaining_value = kv_cache[
            blocks[full_block], : block_size * head_dim
        ].view(-1, head_dim)
        non_remaining_scale = kv_cache[
            blocks[full_block], block_size * head_dim :
        ].view(-1, 4)

        remaining = s - (tot - 1) * block_size

        value = torch.cat(
            [
                non_remaining_value,
                kv_cache[blocks[-1], : remaining * head_dim].view(-1, head_dim),
            ],
            dim=0,
        )
        scale = torch.cat(
            [
                non_remaining_scale,
                kv_cache[
                    blocks[-1],
                    block_size * head_dim : block_size * head_dim + remaining * 4,
                ].view(-1, 4),
            ],
            dim=0,
        )

        expected_value.append(value)
        expected_scale.append(scale)

    gather_value = torch.cat(expected_value, dim=0).view(-1, head_dim)
    gather_scale = torch.cat(expected_scale, dim=0).view(-1, 4)
    gather_value = gather_value.view(torch.float8_e4m3fn)
    gather_scale = gather_scale.view(torch.float32)
    dst_value.copy_(gather_value)
    dst_scale.copy_(gather_scale)


def sparse_attn_indexer(
    hidden_states: torch.Tensor,
    k_cache_prefix: str,
    kv_cache: torch.Tensor,
    q_fp8: torch.Tensor,
    k: torch.Tensor,
    weights: torch.Tensor,
    quant_block_size: int,
    scale_fmt: str | None,
    topk_tokens: int,
    head_dim: int,
    max_model_len: int,
    total_seq_lens: int,
    topk_indices_buffer: torch.Tensor | None,
) -> torch.Tensor:
    # careful! this will be None in dummy run
    attn_metadata = get_forward_context().attn_metadata
    # assert isinstance(attn_metadata, dict)
    if not isinstance(attn_metadata, dict):
        return sparse_attn_indexer_fake(
            hidden_states,
            k_cache_prefix,
            kv_cache,
            q_fp8,
            k,
            weights,
            quant_block_size,
            scale_fmt,
            topk_tokens,
            head_dim,
            max_model_len,
            total_seq_lens,
            topk_indices_buffer,
        )
    attn_metadata = attn_metadata[k_cache_prefix]
    assert isinstance(attn_metadata, DeepseekV32IndexerMetadata)
    slot_mapping = attn_metadata.slot_mapping
    has_decode = attn_metadata.num_decodes > 0
    has_prefill = attn_metadata.num_prefills > 0
    num_decode_tokens = attn_metadata.num_decode_tokens

    ops.indexer_k_quant_and_cache(
        k,
        kv_cache,
        slot_mapping,
        quant_block_size,
        scale_fmt,
    )

    topk_indices_buffer[: hidden_states.shape[0]] = -1
    if has_prefill:
        prefill_metadata = attn_metadata.prefill
        for chunk in prefill_metadata.chunks:
            k_fp8 = torch.empty(
                [chunk.total_seq_lens, head_dim],
                device=k.device,
                dtype=torch.float8_e4m3fn,
            )
            k_scale = torch.empty(
                [chunk.total_seq_lens, 1], device=k.device, dtype=torch.float32
            )
            cp_gather_indexer_k_quant_cache(
                kv_cache,
                k_fp8,
                k_scale,
                chunk.block_table,
                chunk.cu_seq_lens,
                chunk.num_reqs,
            )
            logits = fp8_mqa_logits(
                q_fp8[chunk.token_start : chunk.token_end],
                (k_fp8, k_scale),
                weights[chunk.token_start : chunk.token_end],
                chunk.cu_seqlen_ks,
                chunk.cu_seqlen_ke,
            )
            num_rows = logits.shape[0]
            assert topk_tokens == 2048, "top_k_per_row assumes size 2048"
            topk_indices = torch.empty(
                num_rows, topk_tokens, dtype=torch.int32, device=logits.device
            )
            topk_values = torch.empty(
                num_rows, topk_tokens, dtype=logits.dtype, device=logits.device
            )
            torch.ops._C.top_k_per_row(
                logits,
                chunk.cu_seqlen_ks,
                chunk.cu_seqlen_ke,
                topk_indices,
                topk_values,
                num_rows,
                logits.stride(0),
                logits.stride(1),
            )
            topk_indices_buffer[
                chunk.token_start : chunk.token_end, : topk_indices.shape[-1]
            ] = topk_indices.to(dtype=torch.int32)

    if has_decode:
        decode_metadata = attn_metadata.decode
        # kv_cache size requirement [num_block, block_size, n_head, head_dim],
        # we only have [num_block, block_size, head_dim],
        kv_cache = kv_cache.unsqueeze(-2)
        decode_lens = decode_metadata.decode_lens
        if decode_metadata.requires_padding:
            # pad in edge case where we have short chunked prefill length <
            # decode_threshold since we unstrictly split
            # prefill and decode by decode_threshold
            # (currently set to 1 + speculative tokens)
            padded_q_fp8_decode_tokens = pack_seq_triton(
                q_fp8[:num_decode_tokens], decode_lens
            )
        else:
            padded_q_fp8_decode_tokens = q_fp8[:num_decode_tokens].reshape(
                decode_lens.shape[0], -1, *q_fp8.shape[1:]
            )
        # TODO: move and optimize below logic with triton kernels
        batch_size = padded_q_fp8_decode_tokens.shape[0]
        next_n = padded_q_fp8_decode_tokens.shape[1]
        assert batch_size == decode_metadata.seq_lens.shape[0]
        num_padded_tokens = batch_size * next_n
        logits = fp8_paged_mqa_logits(
            padded_q_fp8_decode_tokens,
            kv_cache,
            weights[:num_padded_tokens],
            decode_metadata.seq_lens,
            decode_metadata.block_table,
            decode_metadata.schedule_metadata,
            max_model_len=max_model_len,
        )
        # padded query len
        current_device = padded_q_fp8_decode_tokens.device
        padded_num_tokens = batch_size * next_n
        row_indices = torch.arange(padded_num_tokens, device=current_device) // next_n
        next_n_offset = (
            torch.arange(padded_num_tokens, device=padded_q_fp8_decode_tokens.device)
            % next_n
        )
        index_end_pos = (
            decode_metadata.seq_lens[row_indices] - next_n + next_n_offset + 1
        ).unsqueeze(1)
        num_rows = logits.shape[0]
        assert topk_tokens == 2048, "top_k_per_row assumes size 2048"
        topk_indices = torch.empty(
            num_rows, topk_tokens, dtype=torch.int32, device=logits.device
        )
        topk_values = torch.empty(
            num_rows, topk_tokens, dtype=logits.dtype, device=logits.device
        )
        torch.ops._C.top_k_per_row(
            logits,
            torch.zeros(num_rows, dtype=torch.int32, device=logits.device),
            index_end_pos.to(dtype=torch.int32, device=logits.device),
            topk_indices,
            topk_values,
            num_rows,
            logits.stride(0),
            logits.stride(1),
        )
        if decode_metadata.requires_padding:
            # if padded, we need to unpack
            # the topk indices removing padded tokens
            topk_indices = unpack_seq_triton(
                topk_indices.reshape(batch_size, -1, topk_indices.shape[-1]),
                decode_lens,
            )
        topk_indices_buffer[:num_decode_tokens, : topk_indices.shape[-1]] = (
            topk_indices.to(dtype=torch.int32)
        )

    return topk_indices_buffer


def sparse_attn_indexer_fake(
    hidden_states: torch.Tensor,
    k_cache_prefix: str,
    kv_cache: torch.Tensor,
    q_fp8: torch.Tensor,
    k: torch.Tensor,
    weights: torch.Tensor,
    quant_block_size: int,
    scale_fmt: str | None,
    topk_tokens: int,
    head_dim: int,
    max_model_len: int,
    total_seq_lens: int,
    topk_indices_buffer: torch.Tensor | None,
) -> torch.Tensor:
    # profile run
    # NOTE(Chen): create the max possible flattened_kv. So that
    # profile_run can get correct memory usage.
    _flattened_kv = torch.empty(
        [total_seq_lens, head_dim + 4], device=k.device, dtype=torch.uint8
    )
    _k_fp8 = _flattened_kv[..., :head_dim].view(torch.float8_e4m3fn).contiguous()
    _k_scale = _flattened_kv[..., head_dim:].view(torch.float32).contiguous()
    return topk_indices_buffer


direct_register_custom_op(
    op_name="sparse_attn_indexer",
    op_func=sparse_attn_indexer,
    mutates_args=["topk_indices_buffer"],
    fake_impl=sparse_attn_indexer_fake,
    dispatch_key=current_platform.dispatch_key,
)


class Indexer(nn.Module):
    def __init__(
        self,
        vllm_config: VllmConfig,
        config: DeepseekV2Config | DeepseekV3Config,
        hidden_size: int,
        q_lora_rank: int,
        quant_config: QuantizationConfig | None,
        cache_config: CacheConfig | None,
        topk_indices_buffer: torch.Tensor | None,
        prefix: str = "",
    ):
        super().__init__()
        self.vllm_config = vllm_config
        self.config = config
        # self.indexer_cfg = config.attn_module_list_cfg[0]["attn_index"]
        self.topk_tokens = config.index_topk
        self.n_head = config.index_n_heads  # 64
        self.head_dim = config.index_head_dim  # 128
        self.rope_dim = config.qk_rope_head_dim  # 64
        self.q_lora_rank = q_lora_rank  # 1536
        # no tensor parallel, just replicated
        self.wq_b = ReplicatedLinear(
            self.q_lora_rank,
            self.head_dim * self.n_head,
            bias=False,
            quant_config=quant_config,
            prefix=f"{prefix}.wq_b",
        )
        self.wk = ReplicatedLinear(
            hidden_size,
            self.head_dim,
            bias=False,
            quant_config=quant_config,
            prefix=f"{prefix}.wk",
        )
        self.k_norm = LayerNorm(self.head_dim, eps=1e-6)
        self.weights_proj = ReplicatedLinear(
            hidden_size, self.n_head, quant_config=None, prefix=f"{prefix}.weights_proj"
        )
        self.softmax_scale = self.head_dim**-0.5

        self.scale_fmt = "ue8m0"
        self.quant_block_size = 128  # TODO: get from config
        self.topk_indices_buffer = topk_indices_buffer

        # NOTE: (zyongye) we use fp8 naive cache,
        #       where we store value in fp8 and scale in fp32
        #       per self.quant_block_size element
        self.k_cache = DeepseekV32IndexerCache(
            head_dim=self.head_dim + self.head_dim // self.quant_block_size * 4,
            dtype=torch.uint8,
            prefix=f"{prefix}.k_cache",
            cache_config=cache_config,
        )
        self.max_model_len = vllm_config.model_config.max_model_len
        self.prefix = prefix
        from vllm.v1.attention.backends.mla.indexer import get_max_prefill_buffer_size

        self.max_total_seq_len = get_max_prefill_buffer_size(vllm_config)

    def forward(
        self, hidden_states: torch.Tensor, qr: torch.Tensor, positions, rotary_emb
    ) -> torch.Tensor:
        q, _ = self.wq_b(qr)
        q = q.view(-1, self.n_head, self.head_dim)
        q_pe, q_nope = torch.split(
            q, [self.rope_dim, self.head_dim - self.rope_dim], dim=-1
        )

        k, _ = self.wk(hidden_states)
        k = self.k_norm(k)
        k_pe, k_nope = torch.split(
            k, [self.rope_dim, self.head_dim - self.rope_dim], dim=-1
        )

        q_pe, k_pe = rotary_emb(positions, q_pe, k_pe.unsqueeze(1))
        q = torch.cat([q_pe, q_nope], dim=-1)
        k = torch.cat([k_pe.squeeze(1), k_nope], dim=-1)

        # we only quant q here since k quant is fused with cache insertion
        q = q.view(-1, self.head_dim)
        q_fp8, q_scale = per_token_group_quant_fp8(
            q,
            self.quant_block_size,
            column_major_scales=False,
            use_ue8m0=self.scale_fmt is not None,
        )
        q_fp8 = q_fp8.view(-1, self.n_head, self.head_dim)
        q_scale = q_scale.view(-1, self.n_head, 1)

        weights, _ = self.weights_proj(hidden_states)
        weights = (
            weights.unsqueeze(-1) * q_scale * self.softmax_scale * self.n_head**-0.5
        )
        weights = weights.squeeze(-1)

        return torch.ops.vllm.sparse_attn_indexer(
            hidden_states,
            self.k_cache.prefix,
            self.k_cache.kv_cache[0],
            q_fp8,
            k,
            weights,
            self.quant_block_size,
            self.scale_fmt,
            self.topk_tokens,
            self.head_dim,
            self.max_model_len,
            self.max_total_seq_len,
            self.topk_indices_buffer,
        )


class DeepseekV2MLAAttention(nn.Module):
    """
    Main reference: DeepseekV2 paper, and FlashInfer Implementation
    (https://arxiv.org/abs/2405.04434 and https://github.com/flashinfer-ai/flashinfer/pull/551).

        For more info see MLACommonImpl in:
        vllm/v1/attention/backends/mla/utils.py
    """

    def __init__(
        self,
        vllm_config: VllmConfig,
        config: DeepseekV2Config | DeepseekV3Config,
        hidden_size: int,
        num_heads: int,
        qk_nope_head_dim: int,
        qk_rope_head_dim: int,
        v_head_dim: int,
        q_lora_rank: int | None,
        kv_lora_rank: int,
        rope_theta: float = 10000,
        rope_scaling: dict[str, Any] | None = None,
        max_position_embeddings: int = 8192,
        cache_config: CacheConfig | None = None,
        quant_config: QuantizationConfig | None = None,
        prefix: str = "",
        topk_indices_buffer: torch.Tensor | None = None,
    ) -> None:
        super().__init__()
        self.hidden_size = hidden_size
        self.qk_nope_head_dim = qk_nope_head_dim
        self.qk_rope_head_dim = qk_rope_head_dim
        self.qk_head_dim = qk_nope_head_dim + qk_rope_head_dim
        self.v_head_dim = v_head_dim

        self.q_lora_rank = q_lora_rank
        self.kv_lora_rank = kv_lora_rank

        self.num_heads = num_heads
        tp_size = get_tensor_model_parallel_world_size()
        assert num_heads % tp_size == 0
        self.num_local_heads = num_heads // tp_size

        self.scaling = self.qk_head_dim**-0.5
        self.rope_theta = rope_theta
        self.max_position_embeddings = max_position_embeddings

        if self.q_lora_rank is not None:
            self.fused_qkv_a_proj = MergedColumnParallelLinear(
                self.hidden_size,
                [self.q_lora_rank, self.kv_lora_rank + self.qk_rope_head_dim],
                bias=False,
                quant_config=quant_config,
                prefix=f"{prefix}.fused_qkv_a_proj",
                disable_tp=True,
            )
        else:
            self.kv_a_proj_with_mqa = ReplicatedLinear(
                self.hidden_size,
                self.kv_lora_rank + self.qk_rope_head_dim,
                bias=False,
                quant_config=quant_config,
                prefix=f"{prefix}.kv_a_proj_with_mqa",
            )

        if self.q_lora_rank is not None:
            self.q_a_layernorm = RMSNorm(self.q_lora_rank, eps=config.rms_norm_eps)
            self.q_b_proj = ColumnParallelLinear(
                self.q_lora_rank,
                self.num_heads * self.qk_head_dim,
                bias=False,
                quant_config=quant_config,
                prefix=f"{prefix}.q_b_proj",
            )
        else:
            self.q_proj = ColumnParallelLinear(
                self.hidden_size,
                self.num_heads * self.qk_head_dim,
                bias=False,
                quant_config=quant_config,
                prefix=f"{prefix}.q_proj",
            )
        self.kv_a_layernorm = RMSNorm(self.kv_lora_rank, eps=config.rms_norm_eps)
        self.kv_b_proj = ColumnParallelLinear(
            self.kv_lora_rank,
            self.num_heads * (self.qk_nope_head_dim + self.v_head_dim),
            bias=False,
            quant_config=quant_config,
            prefix=f"{prefix}.kv_b_proj",
        )
        self.o_proj = RowParallelLinear(
            self.num_heads * self.v_head_dim,
            self.hidden_size,
            bias=False,
            quant_config=quant_config,
            prefix=f"{prefix}.o_proj",
        )

        if rope_scaling:
            rope_scaling["rope_type"] = "deepseek_yarn"
        self.rotary_emb = get_rope(
            qk_rope_head_dim,
            rotary_dim=qk_rope_head_dim,
            max_position=max_position_embeddings,
            base=rope_theta,
            rope_scaling=rope_scaling,
            is_neox_style=False,
        )
        if rope_scaling:
            mscale_all_dim = rope_scaling.get("mscale_all_dim", False)
            scaling_factor = rope_scaling["factor"]
            mscale = yarn_get_mscale(scaling_factor, float(mscale_all_dim))
            self.scaling = self.scaling * mscale * mscale

        self.is_v32 = hasattr(config, "index_topk")

        if self.is_v32:
            self.indexer = Indexer(
                vllm_config,
                config,
                hidden_size,
                q_lora_rank,
                quant_config,
                cache_config,
                topk_indices_buffer,
                f"{prefix}.indexer",
            )
        else:
            self.indexer = None

        mla_modules = MLAModules(
            kv_a_layernorm=self.kv_a_layernorm,
            kv_b_proj=self.kv_b_proj,
            rotary_emb=self.rotary_emb,
            o_proj=self.o_proj,
            fused_qkv_a_proj=self.fused_qkv_a_proj
            if self.q_lora_rank is not None
            else None,
            kv_a_proj_with_mqa=self.kv_a_proj_with_mqa
            if self.q_lora_rank is None
            else None,
            q_a_layernorm=self.q_a_layernorm if self.q_lora_rank is not None else None,
            q_b_proj=self.q_b_proj if self.q_lora_rank is not None else None,
            q_proj=self.q_proj if self.q_lora_rank is None else None,
            indexer=self.indexer,
            is_sparse=self.is_v32,
            topk_indices_buffer=topk_indices_buffer,
        )

        self.mla_attn = MultiHeadLatentAttentionWrapper(
            self.hidden_size,
            self.num_local_heads,
            self.scaling,
            self.qk_nope_head_dim,
            self.qk_rope_head_dim,
            self.v_head_dim,
            self.q_lora_rank,
            self.kv_lora_rank,
            mla_modules,
            cache_config,
            quant_config,
            prefix,
        )

    def forward(
        self,
        positions: torch.Tensor,
        hidden_states: torch.Tensor,
    ) -> torch.Tensor:
        return self.mla_attn(positions, hidden_states)


class DeepseekV2DecoderLayer(nn.Module):
    def __init__(
        self,
        vllm_config: VllmConfig,
        prefix: str,
        config: DeepseekV2Config | None = None,
        topk_indices_buffer: torch.Tensor | None = None,
    ) -> None:
        super().__init__()

        if config is None:
            config = vllm_config.model_config.hf_config
        model_config = vllm_config.model_config
        cache_config = vllm_config.cache_config
        quant_config = vllm_config.quant_config
        parallel_config = vllm_config.parallel_config

        self.hidden_size = config.hidden_size
        rope_theta = getattr(config, "rope_theta", 10000)
        rope_scaling = getattr(config, "rope_scaling", None)
        max_position_embeddings = getattr(config, "max_position_embeddings", 8192)
        # DecoderLayers are created with `make_layers` which passes the prefix
        # with the layer's index.
        layer_idx = int(prefix.split(sep=".")[-1])
        self.layer_idx = layer_idx
        if model_config.use_mla:
            attn_cls = DeepseekV2MLAAttention
        else:
            attn_cls = DeepseekV2Attention
        self.self_attn = attn_cls(
            vllm_config=vllm_config,
            config=config,
            hidden_size=self.hidden_size,
            num_heads=config.num_attention_heads,
            qk_nope_head_dim=config.qk_nope_head_dim,
            qk_rope_head_dim=config.qk_rope_head_dim,
            v_head_dim=config.v_head_dim,
            q_lora_rank=config.q_lora_rank if hasattr(config, "q_lora_rank") else None,
            kv_lora_rank=config.kv_lora_rank,
            rope_theta=rope_theta,
            rope_scaling=rope_scaling,
            max_position_embeddings=max_position_embeddings,
            cache_config=cache_config,
            quant_config=quant_config,
            prefix=f"{prefix}.self_attn",
            topk_indices_buffer=topk_indices_buffer,
        )

        if (
            config.n_routed_experts is not None
            and layer_idx >= config.first_k_dense_replace
            and layer_idx % config.moe_layer_freq == 0
        ):
            self.mlp = DeepseekV2MoE(
                config=config,
                parallel_config=parallel_config,
                quant_config=quant_config,
                prefix=f"{prefix}.mlp",
            )
        else:
            self.mlp = DeepseekV2MLP(
                hidden_size=config.hidden_size,
                intermediate_size=config.intermediate_size,
                hidden_act=config.hidden_act,
                quant_config=quant_config,
                prefix=f"{prefix}.mlp",
            )
        self.input_layernorm = RMSNorm(config.hidden_size, eps=config.rms_norm_eps)
        self.post_attention_layernorm = RMSNorm(
            config.hidden_size, eps=config.rms_norm_eps
        )
        self.routed_scaling_factor = config.routed_scaling_factor

    def forward(
        self,
        positions: torch.Tensor,
        hidden_states: torch.Tensor,
        residual: torch.Tensor | None,
    ) -> torch.Tensor:
        # Self Attention
        if residual is None:
            residual = hidden_states.clone()
            hidden_states = self.input_layernorm(hidden_states)
        else:
            hidden_states, residual = self.input_layernorm(hidden_states, residual)
        hidden_states = self.self_attn(
            positions=positions,
            hidden_states=hidden_states,
        )

        if hidden_states.dtype == torch.float16:
            # Fix FP16 overflow
            # We scale both hidden_states and residual before
            # rmsnorm, and rmsnorm result would not affect by scale.
            hidden_states *= 1.0 / self.routed_scaling_factor
            if self.layer_idx == 0:
                # The residual is shared by all layers, we only scale it on
                # first layer.
                residual *= 1.0 / self.routed_scaling_factor

        # Fully Connected
        hidden_states, residual = self.post_attention_layernorm(hidden_states, residual)
        hidden_states = self.mlp(hidden_states)

        if isinstance(self.mlp, DeepseekV2MLP) and hidden_states.dtype == torch.float16:
            # Fix FP16 overflow
            # Scaling the DeepseekV2MLP output, it is the input of
            # input_layernorm of next decoder layer.
            # The scaling of DeepseekV2MOE output would be done in the forward
            # of DeepseekV2MOE
            hidden_states *= 1.0 / self.routed_scaling_factor

        return hidden_states, residual


@support_torch_compile
class DeepseekV2Model(nn.Module):
    fall_back_to_pt_during_load = False

    def __init__(self, *, vllm_config: VllmConfig, prefix: str = ""):
        super().__init__()

        config = vllm_config.model_config.hf_config
        quant_config = vllm_config.quant_config
        self.config = config

        self.vocab_size = config.vocab_size
        self.is_v32 = hasattr(config, "index_topk")
        if self.is_v32:
            topk_tokens = config.index_topk
            topk_indices_buffer = torch.empty(
                vllm_config.scheduler_config.max_num_batched_tokens,
                topk_tokens,
                dtype=torch.int32,
                device="cuda",
            )
        else:
            topk_indices_buffer = None

        if get_pp_group().is_first_rank:
            self.embed_tokens = VocabParallelEmbedding(
                config.vocab_size,
                config.hidden_size,
                quant_config=quant_config,
                prefix=f"{prefix}.embed_tokens",
            )
        else:
            self.embed_tokens = PPMissingLayer()

        self.start_layer, self.end_layer, self.layers = make_layers(
            config.num_hidden_layers,
            lambda prefix: DeepseekV2DecoderLayer(
                vllm_config, prefix, topk_indices_buffer=topk_indices_buffer
            ),
            prefix=f"{prefix}.layers",
        )

        if get_pp_group().is_last_rank:
            self.norm = RMSNorm(config.hidden_size, eps=config.rms_norm_eps)
        else:
            self.norm = PPMissingLayer()
        self.make_empty_intermediate_tensors = make_empty_intermediate_tensors_factory(
            ["hidden_states", "residual"], config.hidden_size
        )

    def get_input_embeddings(self, input_ids: torch.Tensor) -> torch.Tensor:
        return self.embed_tokens(input_ids)

    def forward(
        self,
        input_ids: torch.Tensor,
        positions: torch.Tensor,
        intermediate_tensors: IntermediateTensors | None,
        inputs_embeds: torch.Tensor | None = None,
    ) -> torch.Tensor | IntermediateTensors:
        if get_pp_group().is_first_rank:
            if inputs_embeds is not None:
                hidden_states = inputs_embeds
            else:
                hidden_states = self.get_input_embeddings(input_ids)
            residual = None
        else:
            assert intermediate_tensors is not None
            hidden_states = intermediate_tensors["hidden_states"]
            residual = intermediate_tensors["residual"]

        for layer in islice(self.layers, self.start_layer, self.end_layer):
            hidden_states, residual = layer(positions, hidden_states, residual)

        if not get_pp_group().is_last_rank:
            return IntermediateTensors(
                {"hidden_states": hidden_states, "residual": residual}
            )

        hidden_states, _ = self.norm(hidden_states, residual)
        return hidden_states


class DeepseekV2ForCausalLM(nn.Module, SupportsPP, MixtureOfExperts, SupportsLoRA):
    packed_modules_mapping = {
        "gate_up_proj": ["gate_proj", "up_proj"],
    }

    def __init__(self, *, vllm_config: VllmConfig, prefix: str = ""):
        super().__init__()
        config = vllm_config.model_config.hf_config
        quant_config = vllm_config.quant_config
        self.config = config
        self.quant_config = quant_config

        # `packed_modules_mapping` needs to be modified before
        # initializing DeepseekV2Model, as it is passed inplace to
        # quantization config init and may be used to select the
        # quant_method for relevant layers during initialization.
        self.fuse_qkv_a_proj = (
            hasattr(config, "q_lora_rank") and config.q_lora_rank is not None
        )
        if self.fuse_qkv_a_proj:
            self.packed_modules_mapping["fused_qkv_a_proj"] = [
                "q_a_proj",
                "kv_a_proj_with_mqa",
            ]

        self.model = DeepseekV2Model(
            vllm_config=vllm_config, prefix=maybe_prefix(prefix, "model")
        )
        if get_pp_group().is_last_rank:
            self.lm_head = ParallelLMHead(
                config.vocab_size,
                config.hidden_size,
                quant_config=quant_config,
                prefix=maybe_prefix(prefix, "lm_head"),
            )
        else:
            self.lm_head = PPMissingLayer()
        self.logits_processor = LogitsProcessor(config.vocab_size)
        self.make_empty_intermediate_tensors = (
            self.model.make_empty_intermediate_tensors
        )
        self.expert_weights = []

        # Set MoE hyperparameters
        self.num_moe_layers = config.num_hidden_layers - config.first_k_dense_replace
        self.num_expert_groups = config.n_group

        self.moe_layers: list[SharedFusedMoE] = []
        example_moe = None
        for layer in self.model.layers:
            if isinstance(layer, PPMissingLayer):
                continue

            assert isinstance(layer, DeepseekV2DecoderLayer)
            if isinstance(layer.mlp, DeepseekV2MoE):
                # Pick last one layer since the first ones may be dense layers.
                example_moe = layer.mlp
                self.moe_layers.append(layer.mlp.experts)

        if example_moe is None:
            raise RuntimeError("No DeepseekV2MoE layer found in model.layers.")

        self.num_logical_experts = example_moe.n_logical_experts
        self.num_physical_experts = example_moe.n_physical_experts
        self.num_local_physical_experts = example_moe.n_local_physical_experts
        self.num_routed_experts = example_moe.n_routed_experts
        self.num_shared_experts = example_moe.n_shared_experts
        self.num_redundant_experts = example_moe.n_redundant_experts

    def set_eplb_state(
        self,
        expert_load_view: torch.Tensor,
        logical_to_physical_map: torch.Tensor,
        logical_replica_count: torch.Tensor,
    ) -> None:
        for layer_idx, layer in enumerate(self.moe_layers):
            # Register the expert weights.
            self.expert_weights.append(layer.get_expert_weights())
            layer.set_eplb_state(
                moe_layer_idx=layer_idx,
                expert_load_view=expert_load_view,
                logical_to_physical_map=logical_to_physical_map,
                logical_replica_count=logical_replica_count,
            )

    def update_physical_experts_metadata(
        self,
        num_physical_experts: int,
        num_local_physical_experts: int,
    ) -> None:
        assert self.num_local_physical_experts == num_local_physical_experts
        self.num_physical_experts = num_physical_experts
        self.num_local_physical_experts = num_local_physical_experts
        self.num_redundant_experts = num_physical_experts - self.num_logical_experts
        for layer in self.model.layers:
            if isinstance(layer.mlp, DeepseekV2MoE):
                moe = layer.mlp
                moe.n_local_physical_experts = num_local_physical_experts
                moe.n_physical_experts = num_physical_experts
                moe.n_redundant_experts = self.num_redundant_experts
                moe.experts.update_expert_map()

    def get_input_embeddings(self, input_ids: torch.Tensor) -> torch.Tensor:
        return self.model.get_input_embeddings(input_ids)

    def forward(
        self,
        input_ids: torch.Tensor,
        positions: torch.Tensor,
        intermediate_tensors: IntermediateTensors | None = None,
        inputs_embeds: torch.Tensor | None = None,
    ) -> torch.Tensor | IntermediateTensors:
        hidden_states = self.model(
            input_ids, positions, intermediate_tensors, inputs_embeds
        )
        return hidden_states

    def compute_logits(
        self,
        hidden_states: torch.Tensor,
    ) -> torch.Tensor | None:
        logits = self.logits_processor(self.lm_head, hidden_states)
        return logits

    def load_weights(self, weights: Iterable[tuple[str, torch.Tensor]]) -> set[str]:
        stacked_params_mapping = [
            # (param_name, shard_name, shard_id)
            ("gate_up_proj", "gate_proj", 0),
            ("gate_up_proj", "up_proj", 1),
            ("fused_qkv_a_proj", "q_a_proj", 0),
            ("fused_qkv_a_proj", "kv_a_proj_with_mqa", 1),
        ]

        # Params for weights, fp8 weight scales, fp8 activation scales
        # (param_name, weight_name, expert_id, shard_id)
        expert_params_mapping = SharedFusedMoE.make_expert_params_mapping(
            ckpt_gate_proj_name="gate_proj",
            ckpt_down_proj_name="down_proj",
            ckpt_up_proj_name="up_proj",
            num_experts=self.config.n_routed_experts,
            num_redundant_experts=self.num_redundant_experts,
        )

        params_dict = dict(self.named_parameters())
        loaded_params: set[str] = set()
        for name, loaded_weight in weights:
            if "rotary_emb.inv_freq" in name:
                continue

            spec_layer = get_spec_layer_idx_from_weight_name(self.config, name)
            if spec_layer is not None:
                continue  # skip spec decode layers for main model

            for param_name, weight_name, shard_id in stacked_params_mapping:
                # Skip non-stacked layers and experts (experts handled below).
                if weight_name not in name:
                    continue
                # We have mlp.experts[0].gate_proj in the checkpoint.
                # Since we handle the experts below in expert_params_mapping,
                # we need to skip here BEFORE we update the name, otherwise
                # name will be updated to mlp.experts[0].gate_up_proj, which
                # will then be updated below in expert_params_mapping
                # for mlp.experts[0].gate_gate_up_proj, which breaks load.
                if ("mlp.experts." in name) and name not in params_dict:
                    continue
                name_mapped = name.replace(weight_name, param_name)

                # QKV fusion is optional, fall back to normal
                # weight loading if it's not enabled
                # if go with fusion option, then update name
                if (
                    param_name == "fused_qkv_a_proj"
                ) and name_mapped not in params_dict:
                    continue
                else:
                    name = name_mapped
                # Skip loading extra bias for GPTQ models.
                if name.endswith(".bias") and name not in params_dict:
                    continue

                if is_pp_missing_parameter(name, self):
                    continue

                param = params_dict[name]
                weight_loader = param.weight_loader
                weight_loader(param, loaded_weight, shard_id)
                break
            else:
                is_expert_weight = False
                for mapping in expert_params_mapping:
                    param_name, weight_name, expert_id, shard_id = mapping
                    if weight_name not in name:
                        continue

                    # Anyway, this is an expert weight and should not be
                    # attempted to load as other weights later
                    is_expert_weight = True

                    # Do not modify `name` since the loop may continue here
                    # Instead, create a new variable
                    name_mapped = name.replace(weight_name, param_name)

                    if is_pp_missing_parameter(name_mapped, self):
                        continue

                    param = params_dict[name_mapped]
                    # We should ask the weight loader to return success or not
                    # here since otherwise we may skip experts with other
                    # available replicas.
                    weight_loader = typing.cast(
                        Callable[..., bool], param.weight_loader
                    )
                    success = weight_loader(
                        param,
                        loaded_weight,
                        name_mapped,
                        shard_id=shard_id,
                        expert_id=expert_id,
                        return_success=True,
                    )
                    if success:
                        name = name_mapped
                        break
                else:
                    if is_expert_weight:
                        # We've checked that this is an expert weight
                        # However it's not mapped locally to this rank
                        # So we simply skip it
                        continue

                    # Skip loading extra bias for GPTQ models.
                    if name.endswith(".bias") and name not in params_dict:
                        continue

                    # Remapping the name of FP8 kv-scale.
                    name = maybe_remap_kv_scale_name(name, params_dict)
                    if name is None:
                        continue

                    if is_pp_missing_parameter(name, self):
                        continue

                    param = params_dict[name]
                    weight_loader = getattr(
                        param, "weight_loader", default_weight_loader
                    )
                    weight_loader(param, loaded_weight)
            loaded_params.add(name)

        return loaded_params


class DeepseekV3ForCausalLM(DeepseekV2ForCausalLM):
    pass


# Compatibility with
# https://huggingface.co/deepseek-ai/DeepSeek-V3-Base/blob/main/configuration_deepseek.py
def get_spec_layer_idx_from_weight_name(
    config: DeepseekV2Config | DeepseekV3Config, weight_name: str
) -> int | None:
    if (
        hasattr(config, "num_nextn_predict_layers")
        and config.num_nextn_predict_layers > 0
    ):
        layer_idx = config.num_hidden_layers
        for i in range(config.num_nextn_predict_layers):
            if weight_name.startswith(f"model.layers.{layer_idx + i}."):
                return layer_idx + i
    return None<|MERGE_RESOLUTION|>--- conflicted
+++ resolved
@@ -167,7 +167,6 @@
         self.n_routed_experts: int = config.n_routed_experts
         self.n_shared_experts: int = config.n_shared_experts
 
-<<<<<<< HEAD
         # The all_reduce at the end of attention (during o_proj) means that
         # inputs are replicated across each rank of the tensor parallel group.
         # If using expert-parallelism with DeepEP All2All ops, replicated
@@ -183,9 +182,6 @@
                                          "nixl_deepep_low_latency")
                                      and parallel_config.enable_expert_parallel
                                      and self.tp_size > 1)
-=======
-        self.is_sequence_parallel = parallel_config.use_sequence_parallel_moe
->>>>>>> efc8f7d8
 
         if config.hidden_act != "silu":
             raise ValueError(
