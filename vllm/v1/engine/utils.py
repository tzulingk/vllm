# SPDX-License-Identifier: Apache-2.0
# SPDX-FileCopyrightText: Copyright contributors to the vLLM project

import contextlib
import os
import weakref
from collections.abc import Callable, Iterator
from dataclasses import dataclass
from enum import Enum, auto
from multiprocessing import Process, connection
from multiprocessing.process import BaseProcess
from typing import TYPE_CHECKING
from unittest.mock import patch

import msgspec
import zmq

from vllm import envs
from vllm.config import CacheConfig, ParallelConfig, VllmConfig
from vllm.logger import init_logger
from vllm.platforms import current_platform
from vllm.ray.ray_env import get_env_vars_to_copy
from vllm.utils import get_mp_context, get_open_zmq_ipc_path, zmq_socket_ctx
from vllm.v1.engine.coordinator import DPCoordinator
from vllm.v1.executor.abstract import Executor
from vllm.v1.utils import get_engine_client_zmq_addr, shutdown

if TYPE_CHECKING:
    from ray.util.placement_group import PlacementGroup

logger = init_logger(__name__)

STARTUP_POLL_PERIOD_MS = 10000


class CoreEngineState(Enum):
    NEW = auto()
    CONNECTED = auto()
    READY = auto()


class CoreEngine:
    """One per data parallel rank, used to track state during handshaking."""

    def __init__(self, index: int = 0, local: bool = True):
        self.local = local
        self.identity = index.to_bytes(2, "little")

        self.state = CoreEngineState.NEW


@dataclass
class EngineZmqAddresses:
    # ZMQ input socket addresses for each front-end client (requests)
    inputs: list[str]
    # ZMQ output socket addresses for each front-end client (responses)
    outputs: list[str]
    # ZMQ input socket address of DP coordinator if applicable
    coordinator_input: str | None = None
    # ZMQ output socket address of DP coordinator if applicable
    coordinator_output: str | None = None
    # ZMQ socket for front-end to connect to DP coordinator.
    # Not used by engine, just relayed to front-end in handshake response.
    # Only required for external DP LB case.
    frontend_stats_publish_address: str | None = None


@dataclass
class EngineHandshakeMetadata:
    """Metadata sent to each engine process during startup handshake,
    including addresses of the front-end ZMQ queues that they should
    connect to.
    """

    addresses: EngineZmqAddresses
    parallel_config: dict[str, int | str | list[int]]
    parallel_config_hash: str | None = None


class CoreEngineProcManager:
    """
    Utility class to handle creation, readiness, and shutdown
    of background processes used by the AsyncLLM and LLMEngine.
    """

    def __init__(
        self,
        target_fn: Callable,
        local_engine_count: int,
        start_index: int,
        local_start_index: int,
        vllm_config: VllmConfig,
        local_client: bool,
        handshake_address: str,
        executor_class: type[Executor],
        log_stats: bool,
        client_handshake_address: str | None = None,
    ):
        context = get_mp_context()
        common_kwargs = {
            "vllm_config": vllm_config,
            "local_client": local_client,
            "handshake_address": handshake_address,
            "executor_class": executor_class,
            "log_stats": log_stats,
        }

        if client_handshake_address:
            common_kwargs["client_handshake_address"] = client_handshake_address

        self.processes: list[BaseProcess] = []
        local_dp_ranks = []
        for index in range(local_engine_count):
            local_index = local_start_index + index
            global_index = start_index + index

            # Start EngineCore in background process.
            local_dp_ranks.append(local_index)
            self.processes.append(
                context.Process(
                    target=target_fn,
                    name=f"EngineCore_DP{global_index}",
                    kwargs=common_kwargs
                    | {
                        "dp_rank": global_index,
                        "local_dp_rank": local_index,
                    },
                )
            )

        self._finalizer = weakref.finalize(self, shutdown, self.processes)

        data_parallel = vllm_config.parallel_config.data_parallel_size > 1
        try:
            for proc, local_dp_rank in zip(self.processes, local_dp_ranks):
                with (
                    set_device_control_env_var(vllm_config, local_dp_rank)
                    if (data_parallel)
                    else contextlib.nullcontext()
                ):
                    proc.start()
        finally:
            # Kill other procs if not all are running.
            if self.finished_procs():
                self.close()

    def close(self):
        """Shutdown all procs."""
        self._finalizer()

    def join_first(self):
        """Wait for any process to exit."""
        connection.wait(proc.sentinel for proc in self.processes)

    def sentinels(self) -> list:
        return [proc.sentinel for proc in self.processes]

    def finished_procs(self) -> dict[str, int]:
        """Returns dict of proc name -> exit code for any finished procs."""
        return {
            proc.name: proc.exitcode
            for proc in self.processes
            if proc.exitcode is not None
        }


@contextlib.contextmanager
def set_device_control_env_var(
    vllm_config: VllmConfig, local_dp_rank: int
) -> Iterator[None]:
    """
    Temporarily set CUDA_VISIBLE_DEVICES or equivalent
    for engine subprocess.
    """
    world_size = vllm_config.parallel_config.world_size
    evar = current_platform.device_control_env_var

    value = get_device_indices(evar, local_dp_rank, world_size)
    with patch.dict(os.environ, values=((evar, value),)):
        yield


def get_device_indices(
    device_control_env_var: str, local_dp_rank: int, world_size: int
):
    """
    Returns a comma-separated string of device indices for the specified
    data parallel rank.

    For example, if world_size=2 and local_dp_rank=1, and there are 4 devices,
    this will select devices 2 and 3 for local_dp_rank=1.
    """
    try:
        value = ",".join(
            str(current_platform.device_id_to_physical_device_id(i))
            for i in range(local_dp_rank * world_size, (local_dp_rank + 1) * world_size)
        )
    except IndexError as e:
        raise Exception(
            f"Error setting {device_control_env_var}: "
            f"local range: [{local_dp_rank * world_size}, "
            f"{(local_dp_rank + 1) * world_size}) "
            "base value: "
            f'"{os.getenv(device_control_env_var)}"'
        ) from e
    return value


class CoreEngineActorManager:
    """
    Utility class to handle creation, readiness, and shutdown
    of core engine Ray actors used by the AsyncLLM and LLMEngine.

    Different from CoreEngineProcManager, this class manages
    core engines for both local and remote nodes.
    """

    def __init__(
        self,
        vllm_config: VllmConfig,
        addresses: EngineZmqAddresses,
        executor_class: type[Executor],
        log_stats: bool,
        placement_groups: list["PlacementGroup"] | None = None,
        local_dp_ranks: list[int] | None = None,
    ):
        import copy

        import ray
        from ray.runtime_env import RuntimeEnv
        from ray.util.scheduling_strategies import PlacementGroupSchedulingStrategy

        from vllm.v1.engine.core import DPEngineCoreActor

        self.local_engine_actors: list[ray.ActorHandle] = []
        self.remote_engine_actors: list[ray.ActorHandle] = []

        env_vars_list = get_env_vars_to_copy(destination="DPEngineCoreActor")
        self.env_vars_dict = {
            name: os.environ[name] for name in env_vars_list if name in os.environ
        }
        runtime_env = RuntimeEnv(env_vars=self.env_vars_dict)

        self.addresses = addresses
        self.executor_class = executor_class
        self.log_stats = log_stats
        dp_size = vllm_config.parallel_config.data_parallel_size
        local_engine_count = vllm_config.parallel_config.data_parallel_size_local
        world_size = vllm_config.parallel_config.world_size

        if ray.is_initialized():
            logger.info("Ray is already initialized. Skipping Ray initialization.")
        else:
            ray.init()

        if placement_groups is not None:
            assert local_dp_ranks is not None, (
                "local_dp_ranks must be provided if placement_groups is provided"
            )
            assert len(placement_groups) == len(local_dp_ranks), (
                "placement_groups and local_dp_ranks must have the same length"
            )
            logger.info("Using provided placement groups")
            # TODO(rui): validate passed-in placement groups
            self.created_placement_groups = []
        else:
            placement_groups, local_dp_ranks = (
                CoreEngineActorManager.create_dp_placement_groups(vllm_config)
            )
            self.created_placement_groups = placement_groups
        assert len(placement_groups) == dp_size, (
            "Number of placement groups must match data parallel size"
        )

        self.placement_group_is_local = []
        refs = []
        for index, local_index, pg in zip(
            range(dp_size), local_dp_ranks, placement_groups
        ):
            dp_vllm_config = copy.deepcopy(vllm_config)
            dp_vllm_config.parallel_config.placement_group = pg
            local_client = index < local_engine_count

            # Ray XPU known issue: dpctl initializes the GPU runtime early, so
            # setting device env vars in Ray actor's initialization method
            # will not affect device selection. See:
            # https://github.com/ray-project/ray/blob/master/python/ray/_private/accelerators/intel_gpu.py#L56 # noqa: E501
            if current_platform.is_xpu():
                device_evar = current_platform.device_control_env_var
                device_indices = get_device_indices(
                    device_evar, local_index, world_size
                )
                actor_env_vars = self.env_vars_dict.copy()
                actor_env_vars[device_evar] = device_indices
                runtime_env = RuntimeEnv(env_vars=actor_env_vars)

            actor = (
                ray.remote(DPEngineCoreActor)
                .options(
                    scheduling_strategy=PlacementGroupSchedulingStrategy(
                        placement_group=pg,
                        placement_group_bundle_index=world_size,
                    ),
                    runtime_env=runtime_env,
                )
                .remote(
                    vllm_config=dp_vllm_config,
                    executor_class=executor_class,
                    log_stats=log_stats,
                    local_client=local_client,
                    addresses=addresses,
                    dp_rank=index,
                    local_dp_rank=local_index,
                )
            )
            if local_client:
                self.local_engine_actors.append(actor)
            else:
                self.remote_engine_actors.append(actor)
            self.placement_group_is_local.append(local_client)
            refs.append(actor.wait_for_init.remote())

        ray.get(refs)
        self.run_refs = []
        for actor in self.local_engine_actors + self.remote_engine_actors:
            self.run_refs.append(actor.run.remote())

    @staticmethod
    def create_dp_placement_groups(
        vllm_config: VllmConfig,
    ) -> tuple[list["PlacementGroup"], list[int]]:
        """
        Create placement groups for data parallel.
        """

        import ray
        from ray._private.state import available_resources_per_node

        logger.info("Creating placement groups for data parallel")
        dp_master_ip = vllm_config.parallel_config.data_parallel_master_ip
        dp_size = vllm_config.parallel_config.data_parallel_size
        dp_size_local = vllm_config.parallel_config.data_parallel_size_local

        available_resources = available_resources_per_node()
        world_size = vllm_config.parallel_config.world_size
        placement_groups: list[PlacementGroup] = []
        local_dp_ranks: list[int] = []
        dp_master_ip_key = f"node:{dp_master_ip}"
        nodes = sorted(
            available_resources.values(), key=lambda x: dp_master_ip_key not in x
        )
        assert len(nodes) > 0, "No nodes with resources found in Ray cluster."
        assert dp_master_ip_key in nodes[0], (
            "The DP master node (ip: %s) is missing or dead",
            dp_master_ip,
        )
        device_str = current_platform.ray_device_key

        all2all_backend = vllm_config.parallel_config.all2all_backend
        if envs.VLLM_RAY_DP_PACK_STRATEGY == "fill" and (
            all2all_backend == "deepep_high_throughput"
            or all2all_backend == "deepep_low_latency"
        ):
            raise ValueError(
                "DeepEP kernels require EP ranks [0,7] (same for [8,15], ...) "
                "to be on the same node, but VLLM_RAY_DP_PACK_STRATEGY=fill "
                "does not guarantee that. "
                "Please use VLLM_RAY_DP_PACK_STRATEGY=strict instead."
            )
        logger.info(
            "Using '%s' DP packing strategy based on VLLM_RAY_DP_PACK_STRATEGY",
            envs.VLLM_RAY_DP_PACK_STRATEGY,
        )
        strict_local_size = envs.VLLM_RAY_DP_PACK_STRATEGY == "strict"

        for node_resources in nodes:
            node_ip_keys = [
                key
                for key in node_resources
                if key != "node:__internal_head__" and key.startswith("node:")
            ]
            assert len(node_ip_keys) == 1, (
                "Zero or multiple node IP keys found in node resources: %s",
                node_ip_keys,
            )
            node_ip_key = node_ip_keys[0]
            node_ip = node_ip_key.split(":")[1]

            # For now, each DP rank can only be assigned to one node
            # TODO(rui): support allocating a single DP rank
            # to multiple nodes
            dp_size_available = (
                int(node_resources[device_str]) // world_size
                if device_str in node_resources
                else 0
            )

            if node_ip == dp_master_ip:
                if dp_size_available < dp_size_local:
                    raise ValueError(
                        "Not enough resources to allocate %s DP ranks "
                        "on DP master node %s, possible to fit %s DP ranks",
                        dp_size_local,
                        dp_master_ip,
                        dp_size_available,
                    )
                dp_size_to_allocate = dp_size_local
            elif strict_local_size:
                if dp_size_available < dp_size_local:
                    logger.info(
                        "Skipping node %s as %s DP ranks could not fit, "
                        "possible to fit %s DP ranks",
                        node_ip,
                        dp_size_local,
                        dp_size_available,
                    )
                    continue
                dp_size_to_allocate = dp_size_local
            else:
                dp_size_to_allocate = dp_size_available

            for i in range(dp_size_to_allocate):
                bundles = [{device_str: 1.0, "node:" + node_ip: 0.001}] * world_size + [
                    {"CPU": 1.0}
                ]
                pg = ray.util.placement_group(
                    name=f"dp_rank_{len(placement_groups)}",
                    strategy="STRICT_PACK",
                    bundles=bundles,
                )
                placement_groups.append(pg)
                local_dp_ranks.append(i)

        if len(placement_groups) < dp_size:
            raise ValueError(
                f"Not enough resources to allocate {dp_size} "
                "placement groups, only created "
                f"{len(placement_groups)} placement groups. "
                "Available resources: "
                f"{available_resources}"
            )
        return placement_groups, local_dp_ranks

    @staticmethod
    def add_dp_placement_groups(
        old_vllm_config: VllmConfig, new_data_parallel_size: int
    ) -> tuple[list["PlacementGroup"], list[int]]:
        """
        Add placement groups for new data parallel size.
        """
        import ray
        from ray._private.state import (
            available_resources_per_node,
            total_resources_per_node,
        )
        from ray.util.state import list_nodes

        old_dp_size = old_vllm_config.parallel_config.data_parallel_size
        num_pg_to_create = new_data_parallel_size - old_dp_size

        if num_pg_to_create <= 0:
            return [], []

        dp_master_ip = old_vllm_config.parallel_config.data_parallel_master_ip
        world_size = old_vllm_config.parallel_config.world_size

        nodes = list_nodes()
        nodes = sorted(nodes, key=lambda node: node.node_ip != dp_master_ip)
        assert nodes[0].node_ip == dp_master_ip, "The first node must be the head node"
        assert len(nodes) == 1 or nodes[1].node_ip != dp_master_ip, (
            "There can only be one head node"
        )

        available_resources = available_resources_per_node()
        total_resources = total_resources_per_node()

        placement_groups = []
        local_dp_ranks = []
        num_pg_created = 0

        device_str = current_platform.ray_device_key
        for node in nodes:
            if num_pg_created >= num_pg_to_create:
                break

            node_ip = node.node_ip
            node_id = node.node_id
            if device_str not in available_resources[node_id]:
                continue
            available_gpus = int(available_resources[node_id][device_str])

            # Get total GPUs on this node from the node's resources
            # Ray stores node resources with node ID as key
            total_gpus = int(total_resources[node_id][device_str])

            # Calculate used GPUs and used engines on this node
            used_gpus = max(0, total_gpus - available_gpus)
            used_engines_on_node = used_gpus // world_size

            # Calculate how many new engines this node can accommodate
            available_engine_count = available_gpus // world_size

            # Create placement groups for new engines on this node
            for i in range(available_engine_count):
                if num_pg_created >= num_pg_to_create:
                    break

                rank = old_dp_size + num_pg_created

                # Create bundles with node constraint for master node
                if node_ip == dp_master_ip:
                    bundles = [
                        {device_str: 1.0, "node:" + dp_master_ip: 0.001}
                    ] * world_size + [{"CPU": 1.0}]
                else:
                    bundles = [{device_str: 1.0}] * world_size + [{"CPU": 1.0}]

                pg = ray.util.placement_group(
                    name=f"dp_rank_{rank}",
                    strategy="STRICT_PACK",
                    bundles=bundles,
                )
                placement_groups.append(pg)

                # Local rank starts from the number of engines already used
                # on this node
                local_rank = used_engines_on_node + i
                local_dp_ranks.append(local_rank)
                num_pg_created += 1

        return placement_groups, local_dp_ranks

    def scale_up_elastic_ep(
        self, cur_vllm_config: VllmConfig, new_data_parallel_size: int
    ) -> None:
        import copy

        import ray
        from ray.runtime_env import RuntimeEnv
        from ray.util.scheduling_strategies import PlacementGroupSchedulingStrategy

        from vllm.v1.engine.core import DPEngineCoreActor

        cur_data_parallel_size = len(self.local_engine_actors) + len(
            self.remote_engine_actors
        )

        assert new_data_parallel_size > cur_data_parallel_size, (
            f"New data parallel size {new_data_parallel_size} must be greater "
            f"than current data parallel size {cur_data_parallel_size} "
            "for scale up"
        )

        placement_groups, local_dp_ranks = self.add_dp_placement_groups(
            cur_vllm_config, new_data_parallel_size
        )

        world_size = cur_vllm_config.parallel_config.world_size
        dp_master_ip = cur_vllm_config.parallel_config.data_parallel_master_ip
        new_local_engines = 0

        runtime_env = RuntimeEnv(
            env_vars=self.env_vars_dict | {"VLLM_ELASTIC_EP_SCALE_UP_LAUNCH": "1"}
        )
        for i, (pg, local_rank) in enumerate(zip(placement_groups, local_dp_ranks)):
            rank = cur_data_parallel_size + i
            dp_vllm_config = copy.deepcopy(cur_vllm_config)
            dp_vllm_config.parallel_config.data_parallel_size = new_data_parallel_size
            dp_vllm_config.parallel_config.placement_group = pg

            # Check if this placement group is on the head node
            local_client = any(
                bundle.get("node:" + dp_master_ip, 0) > 0 for bundle in pg.bundle_specs
            )

            if local_client:
                new_local_engines += 1
                # Update data_parallel_size_local
                dp_vllm_config.parallel_config.data_parallel_size_local = (
                    cur_vllm_config.parallel_config.data_parallel_size_local
                    + new_local_engines
                )

            actor = (
                ray.remote(DPEngineCoreActor)
                .options(
                    scheduling_strategy=PlacementGroupSchedulingStrategy(
                        placement_group=pg,
                        placement_group_bundle_index=world_size,
                    ),
                    runtime_env=runtime_env,
                )
                .remote(
                    vllm_config=dp_vllm_config,
                    executor_class=self.executor_class,
                    log_stats=self.log_stats,
                    local_client=local_client,
                    addresses=self.addresses,
                    dp_rank=rank,
                    local_dp_rank=local_rank,
                )
            )

            if local_client:
                self.local_engine_actors.append(actor)
            else:
                self.remote_engine_actors.append(actor)
            self.created_placement_groups.append(pg)
            self.placement_group_is_local.append(local_client)

        ray.get(
            [
                actor.wait_for_init.remote()
                for actor in (
                    self.local_engine_actors[-new_local_engines:]
                    if new_local_engines > 0
                    else []
                )
                + self.remote_engine_actors[
                    -(len(placement_groups) - new_local_engines) :
                ]
            ]
        )

        actors = (
            self.local_engine_actors[-new_local_engines:]
            if new_local_engines > 0
            else []
        ) + self.remote_engine_actors[-(len(placement_groups) - new_local_engines) :]

        for actor in actors:
            self.run_refs.append(actor.run.remote())

        cur_vllm_config.parallel_config.data_parallel_size = new_data_parallel_size
        # Update old_vllm_config with new data_parallel_size_local if any new
        # local engines were added
        if new_local_engines > 0:
            cur_vllm_config.parallel_config.data_parallel_size_local += (
                new_local_engines
            )

    def scale_down_elastic_ep(
        self, cur_data_parallel_size: int, new_data_parallel_size: int
    ) -> None:
        import ray

        assert cur_data_parallel_size > new_data_parallel_size, (
            f"cur_data_parallel_size {cur_data_parallel_size} must be greater "
            f"than new_data_parallel_size {new_data_parallel_size} "
            "for scale down"
        )
        for _ in range(cur_data_parallel_size - new_data_parallel_size):
            pg = self.created_placement_groups.pop()
            is_local = self.placement_group_is_local.pop()
            if is_local:
                self.local_engine_actors.pop()
            else:
                self.remote_engine_actors.pop()
            ray.util.remove_placement_group(pg)

    def get_run_refs(self):
        return self.run_refs

    def close(self):
        import ray

        for actor in self.local_engine_actors + self.remote_engine_actors:
            ray.kill(actor)
        for pg in self.created_placement_groups:
            ray.util.remove_placement_group(pg)


@contextlib.contextmanager
def launch_core_engines(
    vllm_config: VllmConfig,
    executor_class: type[Executor],
    log_stats: bool,
    num_api_servers: int = 1,
) -> Iterator[
    tuple[
        CoreEngineProcManager | CoreEngineActorManager | None,
        DPCoordinator | None,
        EngineZmqAddresses,
    ]
]:
    """Launch engine and DP coordinator processes as needed."""

    parallel_config = vllm_config.parallel_config
    dp_size = parallel_config.data_parallel_size
    local_engine_count = parallel_config.data_parallel_size_local
    local_start_index = parallel_config.data_parallel_rank_local
    dp_rank = parallel_config.data_parallel_rank
    host = parallel_config.data_parallel_master_ip
    local_engines_only = (
        parallel_config.data_parallel_hybrid_lb
        or parallel_config.data_parallel_external_lb
    )

    # In offline mode there is an LLM instance per DP rank and
    # one core engine per LLM, see
    # examples/offline_inference/data_parallel.py.
    offline_mode = local_start_index is not None

    # client_local_only = True for cases where this front-end
    # sends requests only to colocated engines.
<<<<<<< HEAD
    client_local_only = (offline_mode or local_engines_only
                         or (local_engine_count == dp_size))
    # NOTE(yongji): handling scaling from intra-node to inter-node
    if parallel_config.enable_elastic_ep:
        client_local_only = False
=======
    client_local_only = (
        offline_mode or local_engines_only or (local_engine_count == dp_size)
    )
>>>>>>> efc8f7d8

    # Set up input and output addresses.
    addresses = EngineZmqAddresses(
        inputs=[
            get_engine_client_zmq_addr(client_local_only, host)
            for _ in range(num_api_servers)
        ],
        outputs=[
            get_engine_client_zmq_addr(client_local_only, host)
            for _ in range(num_api_servers)
        ],
    )

    # Run the DP Coordinator process with rank 0 when in
    # online DP mode.
    run_coordinator = dp_size > 1 and not offline_mode and dp_rank == 0

    if run_coordinator:
        coordinator = DPCoordinator(parallel_config)

        addresses.coordinator_input, addresses.coordinator_output = (
            coordinator.get_engine_socket_addresses()
        )
        addresses.frontend_stats_publish_address = (
            coordinator.get_stats_publish_address()
        )

        logger.info("Started DP Coordinator process (PID: %d)", coordinator.proc.pid)
    else:
        coordinator = None

    if parallel_config.data_parallel_backend == "ray":
        logger.info("Starting ray-based data parallel backend")

        engine_actor_manager = CoreEngineActorManager(
            vllm_config=vllm_config,
            addresses=addresses,
            executor_class=executor_class,
            log_stats=log_stats,
        )

        yield engine_actor_manager, coordinator, addresses
        return

    if offline_mode:
        assert local_engine_count == 1
        engines_to_handshake = [CoreEngine(index=dp_rank, local=True)]
    elif dp_rank == 0:
        # Rank 0 holds Coordinator, so it handshakes with all Cores
        # in both external dplb and internal dplb mode.
        # Note this also covers the case where we have zero local engines
        # and rank 0 is headless.
        engines_to_handshake = [
            CoreEngine(index=i, local=(i < local_engine_count)) for i in range(dp_size)
        ]
    else:
        # Rank > 0 handshakes with just the local cores it is managing.
        assert local_engines_only, (
            "Attempting to launch core_engines from dp_rank > 0, but "
            "found internal DPLB, which is incompatible."
        )
        engines_to_handshake = [
            CoreEngine(index=i, local=True)
            for i in range(dp_rank, dp_rank + local_engine_count)
        ]

    # Whether the started engines will handshake only with co-located
    # front-end processes. In external_dp_lb mode, ranks > 0 handshake with
    # their co-located frontend and also the rank 0 front-end, and hence this
    # will be False.
    handshake_local_only = offline_mode or local_engine_count == dp_size

    # NOTE(yongji): handling scaling from intra-node to inter-node
    if parallel_config.enable_elastic_ep:
        handshake_local_only = False

    handshake_address = get_engine_client_zmq_addr(
        handshake_local_only, host, parallel_config.data_parallel_rpc_port
    )

    if local_engines_only and dp_rank > 0:
        assert not handshake_local_only
        local_handshake_address = get_open_zmq_ipc_path()
        client_handshake_address = local_handshake_address
    else:
        local_handshake_address = handshake_address
        client_handshake_address = None

    with zmq_socket_ctx(
        local_handshake_address, zmq.ROUTER, bind=True
    ) as handshake_socket:
        from vllm.v1.engine.core import EngineCoreProc

        # Start local engines.
        if local_engine_count:
            local_engine_manager = CoreEngineProcManager(
                EngineCoreProc.run_engine_core,
                vllm_config=vllm_config,
                executor_class=executor_class,
                log_stats=log_stats,
                handshake_address=handshake_address,
                client_handshake_address=client_handshake_address,
                local_client=True,
                local_engine_count=local_engine_count,
                start_index=dp_rank,
                local_start_index=local_start_index or 0,
            )
        else:
            local_engine_manager = None

        yield local_engine_manager, coordinator, addresses

        # Now wait for engines to start.
        wait_for_engine_startup(
            handshake_socket,
            addresses,
            engines_to_handshake,
            parallel_config,
            vllm_config.cache_config,
            local_engine_manager,
            coordinator.proc if coordinator else None,
        )


def wait_for_engine_startup(
    handshake_socket: zmq.Socket,
    addresses: EngineZmqAddresses,
    core_engines: list[CoreEngine],
    parallel_config: ParallelConfig,
    cache_config: CacheConfig,
    proc_manager: CoreEngineProcManager | None,
    coord_process: Process | None,
):
    # Wait for engine core process(es) to send ready messages.
    local_count = parallel_config.data_parallel_size_local
    remote_count = len(core_engines) - local_count
    # [local, remote] counts
    conn_pending, start_pending = [local_count, remote_count], [0, 0]
    poller = zmq.Poller()
    poller.register(handshake_socket, zmq.POLLIN)

    remote_should_be_headless = (
        not parallel_config.data_parallel_hybrid_lb
        and not parallel_config.data_parallel_external_lb
    )

    if proc_manager is not None:
        for sentinel in proc_manager.sentinels():
            poller.register(sentinel, zmq.POLLIN)
    if coord_process is not None:
        poller.register(coord_process.sentinel, zmq.POLLIN)
    while any(conn_pending) or any(start_pending):
        events = poller.poll(STARTUP_POLL_PERIOD_MS)
        if not events:
            if any(conn_pending):
                logger.debug(
                    "Waiting for %d local, %d remote core engine proc(s) to connect.",
                    *conn_pending,
                )
            if any(start_pending):
                logger.debug(
                    "Waiting for %d local, %d remote core engine proc(s) to start.",
                    *start_pending,
                )
            continue
        if len(events) > 1 or events[0][0] != handshake_socket:
            # One of the local core processes exited.
            finished = proc_manager.finished_procs() if proc_manager else {}
            if coord_process is not None and coord_process.exitcode is not None:
                finished[coord_process.name] = coord_process.exitcode
            raise RuntimeError(
                "Engine core initialization failed. "
                "See root cause above. "
                f"Failed core proc(s): {finished}"
            )

        # Receive HELLO and READY messages from the input socket.
        eng_identity, ready_msg_bytes = handshake_socket.recv_multipart()
        eng_index = int.from_bytes(eng_identity, "little")
        engine = next((e for e in core_engines if e.identity == eng_identity), None)
        if engine is None:
            raise RuntimeError(
                f"Message from engine with unexpected data parallel rank: {eng_index}"
            )
        msg = msgspec.msgpack.decode(ready_msg_bytes)
        status, local, headless = msg["status"], msg["local"], msg["headless"]
        if local != engine.local:
            raise RuntimeError(
                f"{status} message from "
                f"{'local' if local else 'remote'} "
                f"engine {eng_index}, expected it to be "
                f"{'local' if engine.local else 'remote'}"
            )

        # Remote engines must be headless iff we aren't in hybrid dp lb mode.
        if not local and headless != remote_should_be_headless:
            if headless:
                raise RuntimeError(
                    f"Remote engine {eng_index} must not use "
                    f"--headless in external or hybrid dp lb "
                    f"mode"
                )
            else:
                raise RuntimeError(
                    f"Remote engine {eng_index} must use "
                    f"--headless unless in external or hybrid "
                    f"dp lb mode"
                )

        if status == "HELLO" and engine.state == CoreEngineState.NEW:
            # Send init message with DP config info and config hash.
            # The config hash ensures all DP workers have compatible configs.
            init_message = msgspec.msgpack.encode(
                EngineHandshakeMetadata(
                    addresses=addresses,
                    parallel_config={
                        k: getattr(parallel_config, k)
                        for k in (
                            "data_parallel_master_ip",
                            "data_parallel_master_port",
                            "_data_parallel_master_port_list",
                            "data_parallel_size",
                        )
                    },
                    parallel_config_hash=parallel_config.compute_hash()
                    if parallel_config.data_parallel_size > 1
                    else None,
                )
            )
            handshake_socket.send_multipart((eng_identity, init_message), copy=False)
            conn_pending[0 if local else 1] -= 1
            start_pending[0 if local else 1] += 1
            engine.state = CoreEngineState.CONNECTED
        elif status == "READY" and engine.state == CoreEngineState.CONNECTED:
            # Setup KV cache config with initialization state from
            # engine core process. Sum values from all engines in DP case.
            num_gpu_blocks = cache_config.num_gpu_blocks or 0
            num_gpu_blocks += msg["num_gpu_blocks"]
            cache_config.num_gpu_blocks = num_gpu_blocks

            # In external DP LB mode, the coordinator address that the
            # front-end procs connect to is obtained from rank 0 via
            # one of the engine handshakes, and passed to the local
            # front-end process in the response from the other.
            if addresses.frontend_stats_publish_address is None:
                addresses.frontend_stats_publish_address = msg.get("dp_stats_address")

            # Validate config hash consistency across DP workers
            if parallel_config.data_parallel_size > 1:
                worker_config_hash = msg.get("parallel_config_hash")
                expected_hash = parallel_config.compute_hash()
                if worker_config_hash != expected_hash:
                    raise RuntimeError(
                        f"Configuration mismatch detected for engine "
                        f"{eng_index}. All DP workers must have identical "
                        f"configurations for parameters that affect collective "
                        f"communication (e.g., enable_eplb, "
                        f"eplb_config.log_balancedness). "
                        f"Worker hash: {worker_config_hash}, "
                        f"Expected hash: {expected_hash}. "
                        f"Please ensure all workers are started with the same "
                        f"command-line arguments."
                    )

            start_pending[0 if local else 1] -= 1
            engine.state = CoreEngineState.READY
        else:
            raise RuntimeError(
                f"Unexpected {status} message for "
                f"{'local' if local else 'remote'} engine "
                f"{eng_index} in {engine.state} state."
            )

        logger.debug(
            "%s from %s core engine process %s.",
            status,
            "local" if local else "remote",
            eng_index,
        )<|MERGE_RESOLUTION|>--- conflicted
+++ resolved
@@ -703,17 +703,11 @@
 
     # client_local_only = True for cases where this front-end
     # sends requests only to colocated engines.
-<<<<<<< HEAD
     client_local_only = (offline_mode or local_engines_only
                          or (local_engine_count == dp_size))
     # NOTE(yongji): handling scaling from intra-node to inter-node
     if parallel_config.enable_elastic_ep:
         client_local_only = False
-=======
-    client_local_only = (
-        offline_mode or local_engines_only or (local_engine_count == dp_size)
-    )
->>>>>>> efc8f7d8
 
     # Set up input and output addresses.
     addresses = EngineZmqAddresses(
