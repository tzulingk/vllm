--- conflicted
+++ resolved
@@ -294,12 +294,8 @@
         # Sampler
         self.sampler = Sampler(logprobs_mode=self.model_config.logprobs_mode)
 
-<<<<<<< HEAD
         self.eplb_state: Optional[EplbState] = None
         self.eplb_disabled = False
-=======
-        self.eplb_state: EplbState | None = None
->>>>>>> efc8f7d8
         """
         State of the expert parallelism load balancer.
 
@@ -2012,7 +2008,6 @@
             log_stats=self.parallel_config.eplb_config.log_balancedness,
         )
 
-<<<<<<< HEAD
     def setup_eplb_from_mapping(
         self,
         expanded_physical_to_logical: torch.Tensor,
@@ -2087,8 +2082,6 @@
         num_pad_tokens = num_tokens_padded - num_tokens_unpadded
         return num_pad_tokens
 
-=======
->>>>>>> efc8f7d8
     # This is where the second ubatch is adjusted to account for the padding.
     # Should be called after attention metadata creation. This just pads
     # the second ubatch slice out to the total number of tokens
@@ -2929,34 +2922,6 @@
             dummy_weights: load dummy weights instead of real weights.
         """
         logger.info("Starting to load model %s...", self.model_config.model)
-<<<<<<< HEAD
-=======
-        if eep_scale_up:
-            from vllm.distributed.parallel_state import get_ep_group
-
-            num_local_physical_experts = torch.empty(1, dtype=torch.int32, device="cpu")
-            torch.distributed.broadcast(
-                num_local_physical_experts, group=get_ep_group().cpu_group, group_src=0
-            )
-            num_local_physical_experts = int(num_local_physical_experts.item())
-            new_ep_size = get_ep_group().world_size
-            global_expert_load, old_global_expert_indices = EplbState.recv_state()
-            num_logical_experts = global_expert_load.shape[1]
-            self.parallel_config.eplb_config.num_redundant_experts = (
-                num_local_physical_experts * new_ep_size - num_logical_experts
-            )
-            assert old_global_expert_indices.shape[1] % num_local_physical_experts == 0
-            old_ep_size = (
-                old_global_expert_indices.shape[1] // num_local_physical_experts
-            )
-            rank_mapping = {
-                old_ep_rank: old_ep_rank for old_ep_rank in range(old_ep_size)
-            }
-        else:
-            global_expert_load = None
-            old_global_expert_indices = None
-            rank_mapping = None
->>>>>>> efc8f7d8
 
         with DeviceMemoryProfiler() as m:
             time_before_load = time.perf_counter()
@@ -2994,7 +2959,6 @@
                 self.model.set_aux_hidden_state_layers(aux_layers)
             time_after_load = time.perf_counter()
         self.model_memory_usage = m.consumed_memory
-<<<<<<< HEAD
         logger.info("Model loading took %.4f GiB and %.6f seconds",
                     self.model_memory_usage / GiB_bytes,
                     time_after_load - time_before_load)
@@ -3006,22 +2970,6 @@
                 self.model) and self.parallel_config.enable_eplb and not dummy_weights:
             logger.info("EPLB is enabled for model %s.",
                         self.model_config.model)
-=======
-        logger.info(
-            "Model loading took %.4f GiB and %.6f seconds",
-            self.model_memory_usage / GiB_bytes,
-            time_after_load - time_before_load,
-        )
-        prepare_communication_buffer_for_model(self.model)
-
-        self.is_multimodal_pruning_enabled = (
-            supports_multimodal_pruning(self.get_model())
-            and self.model_config.multimodal_config.is_multimodal_pruning_enabled()
-        )
-
-        if is_mixture_of_experts(self.model) and self.parallel_config.enable_eplb:
-            logger.info("EPLB is enabled for model %s.", self.model_config.model)
->>>>>>> efc8f7d8
             self.eplb_state = EplbState.build(
                 self.model,
                 self.device,
@@ -3029,14 +2977,9 @@
             )
 
         if (
-<<<<<<< HEAD
             not dummy_weights and
             self.vllm_config.compilation_config.level == \
                 CompilationLevel.DYNAMO_AS_IS and supports_dynamo()
-=======
-            self.vllm_config.compilation_config.level == CompilationLevel.DYNAMO_AS_IS
-            and supports_dynamo()
->>>>>>> efc8f7d8
         ):
             backend = self.vllm_config.compilation_config.init_backend(self.vllm_config)
             compilation_counter.dynamo_as_is_count += 1
