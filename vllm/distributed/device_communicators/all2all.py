# SPDX-License-Identifier: Apache-2.0
# SPDX-FileCopyrightText: Copyright contributors to the vLLM project
from typing import Any

import torch
import torch.distributed as dist

import vllm.envs as envs
from vllm.distributed import get_dp_group, get_ep_group
from vllm.forward_context import get_forward_context
from vllm.logger import init_logger
from vllm.utils import has_deep_ep, has_pplx
from vllm.utils.flashinfer import has_flashinfer_all2all

from .base_device_communicator import All2AllManagerBase, Cache

if has_flashinfer_all2all():
    from flashinfer.comm import Mapping  # type: ignore[import-not-found]
    from flashinfer.comm.mnnvl import MnnvlConfig  # type: ignore[import-not-found]
    from flashinfer.comm.trtllm_alltoall import (
        MnnvlMoe,  # type: ignore[import-not-found]
    )

logger = init_logger(__name__)


class NaiveAll2AllManager(All2AllManagerBase):
    """
    A naive implementation of all2all communication.
    It uses all-reduce under the hood, which is not
    efficient at all. The main purpose is for testing and
    debugging.
    """

    def __init__(self, cpu_group, tcp_store_group=None):
        super().__init__(cpu_group, tcp_store_group)

    def naive_multicast(
        self,
        x: torch.Tensor,
        cu_tokens_across_sp_cpu: torch.Tensor,
        is_sequence_parallel: bool,
    ) -> torch.Tensor:
        assert len(x.shape) == 2
        buffer = torch.empty(
            (cu_tokens_across_sp_cpu[-1], x.size(1)), device=x.device, dtype=x.dtype
        )

        rank = self.rank if is_sequence_parallel else self.dp_rank
        world_size = self.world_size if is_sequence_parallel else self.dp_world_size

        start = 0 if rank == 0 else cu_tokens_across_sp_cpu[rank - 1]
        end = cu_tokens_across_sp_cpu[rank]
        buffer[start:end, :].copy_(x)
        for idx in range(world_size):
            start = 0 if idx == 0 else cu_tokens_across_sp_cpu[idx - 1]
            end = cu_tokens_across_sp_cpu[idx]
            get_ep_group().broadcast(buffer[start:end, :], idx)

        return buffer

    def dispatch(
        self,
        hidden_states: torch.Tensor,
        router_logits: torch.Tensor,
        is_sequence_parallel: bool = False,
    ) -> tuple[torch.Tensor, torch.Tensor]:
        sp_size = self.tp_group.world_size if is_sequence_parallel else 1
        dp_metadata = get_forward_context().dp_metadata
        assert dp_metadata is not None
        cu_tokens_across_sp_cpu = dp_metadata.cu_tokens_across_sp(sp_size)

        hidden_states = self.naive_multicast(
            hidden_states, cu_tokens_across_sp_cpu, is_sequence_parallel
        )
        router_logits = self.naive_multicast(
            router_logits, cu_tokens_across_sp_cpu, is_sequence_parallel
        )
        return hidden_states, router_logits

    def combine(
        self, hidden_states: torch.Tensor, is_sequence_parallel: bool = False
    ) -> torch.Tensor:
        ep_rank = self.rank if is_sequence_parallel else self.dp_rank

        dp_metadata = get_forward_context().dp_metadata
        assert dp_metadata is not None
        sp_size = self.tp_group.world_size if is_sequence_parallel else 1
        cu_tokens_across_sp_cpu = dp_metadata.cu_tokens_across_sp(sp_size)

        start = 0 if ep_rank == 0 else cu_tokens_across_sp_cpu[ep_rank - 1]
        end = cu_tokens_across_sp_cpu[ep_rank]

        all_hidden_states = get_ep_group().all_reduce(hidden_states)
        hidden_states = all_hidden_states[start:end, :]
        return hidden_states

    def destroy(self):
        pass


class AgRsAll2AllManager(All2AllManagerBase):
    """
    An implementation of all2all communication based on
    all-gather (dispatch) and reduce-scatter (combine).
    """

    def __init__(self, cpu_group, tcp_store_group=None):
        super().__init__(cpu_group, tcp_store_group)

    def dispatch(
        self,
        hidden_states: torch.Tensor,
        router_logits: torch.Tensor,
        is_sequence_parallel: bool = False,
    ) -> tuple[torch.Tensor, torch.Tensor]:
        """
        Gather hidden_states and router_logits from all dp ranks.
        """
        dp_metadata = get_forward_context().dp_metadata
        assert dp_metadata is not None
        sizes = dp_metadata.get_chunk_sizes_across_dp_rank()
        assert sizes is not None

        dist_group = get_ep_group() if is_sequence_parallel else get_dp_group()
        assert sizes[dist_group.rank_in_group] == hidden_states.shape[0]
        hidden_states, router_logits = dist_group.all_gatherv(
            [hidden_states, router_logits],
            dim=0,
            sizes=sizes,
        )
        return hidden_states, router_logits

    def combine(
        self, hidden_states: torch.Tensor, is_sequence_parallel: bool = False
    ) -> torch.Tensor:
        """
        Reduce-scatter hidden_states across all dp ranks.
        """
        dp_metadata = get_forward_context().dp_metadata
        assert dp_metadata is not None
        sizes = dp_metadata.get_chunk_sizes_across_dp_rank()
        assert sizes is not None

        dist_group = get_ep_group() if is_sequence_parallel else get_dp_group()
        hidden_states = dist_group.reduce_scatterv(hidden_states, dim=0, sizes=sizes)
        return hidden_states

    def destroy(self):
        pass


class PPLXAll2AllManager(All2AllManagerBase):
    """
    All2All communication based on PPLX kernels.
    """

<<<<<<< HEAD
    def __init__(self, cpu_group, tcp_store_group=None):
        assert has_pplx(
        ), "pplx_kernels not found. Please follow https://github.com/vllm-project/vllm/blob/main/tools/ep_kernels/README.md to install pplx_kernels."  # noqa
        super().__init__(cpu_group, tcp_store_group)

        self.nvshmem_initialized = False
        self.handle_cache = Cache()

    def get_handle(self, kwargs):
        if self.internode and not self.nvshmem_initialized:
            from pplx_kernels.nvshmem import (nvshmem_alloc_empty_unique_id,
                                              nvshmem_get_unique_id,
                                              nvshmem_init)
            logger.debug(
                "Initialize NVSHMEM for pplx_kernels: "
                "rank=%d, world size=%d", self.rank, self.world_size)
            uid = nvshmem_get_unique_id(
            ) if self.rank == 0 else nvshmem_alloc_empty_unique_id()

            if self.tcp_store_group is not None:
                uid = self.tcp_store_group.broadcast_obj(uid, src=0)
            else:
                dist.broadcast(uid,
                               src=dist.get_process_group_ranks(self.cpu_group)[0],
                               group=self.cpu_group)

=======
    def __init__(self, cpu_group):
        assert has_pplx(), (
            "pplx_kernels not found. Please follow https://github.com/vllm-project/vllm/blob/main/tools/ep_kernels/README.md"
            " to install pplx_kernels."
        )
        super().__init__(cpu_group)

        if self.internode:
            # inter-node communication needs nvshmem,
            # intra-node communication uses p2p mapping directly
            from pplx_kernels.nvshmem import (  # type: ignore[import-not-found]
                nvshmem_alloc_empty_unique_id,
                nvshmem_get_unique_id,
                nvshmem_init,
            )

            logger.debug(
                "Initialize NVSHMEM for pplx_kernels: rank=%d, world size=%d",
                self.rank,
                self.world_size,
            )
            uid = (
                nvshmem_get_unique_id()
                if self.rank == 0
                else nvshmem_alloc_empty_unique_id()
            )
            dist.broadcast(
                uid,
                src=dist.get_process_group_ranks(self.cpu_group)[0],
                group=self.cpu_group,
            )
>>>>>>> efc8f7d8
            logger.debug("PPLX NVSHMEM UID = %s", uid)
            nvshmem_init(uid, self.rank, self.world_size)
            self.nvshmem_initialized = True

<<<<<<< HEAD
        import pplx_kernels as pplx
=======
        self.handle_cache = Cache()

    def get_handle(self, kwargs):
        import pplx_kernels as pplx  # type: ignore[import-not-found]

>>>>>>> efc8f7d8
        return self.handle_cache.get_or_create(
            kwargs,
            pplx.AllToAll.internode if self.internode else pplx.AllToAll.intranode,
        )

    def dispatch(
        self,
        hidden_states: torch.Tensor,
        router_logits: torch.Tensor,
        is_sequence_parallel: bool = False,
    ) -> tuple[torch.Tensor, torch.Tensor]:
        raise NotImplementedError

    def combine(
        self, hidden_states: torch.Tensor, is_sequence_parallel: bool = False
    ) -> torch.Tensor:
        raise NotImplementedError

    def destroy(self):
        with self.handle_cache._lock:
            for _, handle in self.handle_cache._cache.items():
                handle.destroy()

        if self.internode:
            from pplx_kernels.nvshmem import (
                nvshmem_finalize,  # type: ignore[import-not-found]
            )

            logger.debug("PPLX NVSHMEM finalize")
            nvshmem_finalize()


class DeepEPAll2AllManagerBase(All2AllManagerBase):
    """
    All2All communication based on DeepEP High-Throughput kernels.
    """

<<<<<<< HEAD
    def __init__(self, cpu_group, tcp_store_group=None):
        assert has_deep_ep(
        ), "DeepEP kernels not found. Please follow https://github.com/vllm-project/vllm/blob/main/tools/ep_kernels/README.md to install DeepEP kernels."  # noqa
        super().__init__(cpu_group, tcp_store_group)
=======
    def __init__(self, cpu_group):
        assert has_deep_ep(), (
            "DeepEP kernels not found. Please follow https://github.com/vllm-project/vllm/blob/main/tools/ep_kernels/README.md"
            " to install DeepEP kernels."
        )  # noqa
        super().__init__(cpu_group)
>>>>>>> efc8f7d8
        self.handle_cache = Cache()

        # This is the DeepEP default. Stick to it till we can establish
        # reasonable defaults based on profiling.
        self.num_sms = 20

    def get_handle(self, kwargs):
        raise NotImplementedError

    def dispatch(
        self,
        hidden_states: torch.Tensor,
        router_logits: torch.Tensor,
        is_sequence_parallel: bool = False,
    ) -> tuple[torch.Tensor, torch.Tensor]:
        raise NotImplementedError

    def combine(
        self, hidden_states: torch.Tensor, is_sequence_parallel: bool = False
    ) -> torch.Tensor:
        raise NotImplementedError

    def destroy(self):
        pass


class DeepEPHTAll2AllManager(DeepEPAll2AllManagerBase):
    """
    All2All communication based on DeepEP High-Throughput kernels.
    """

    def __init__(self, cpu_group, tcp_store_group=None):
        super().__init__(cpu_group, tcp_store_group)

    def _make_all2all_kwargs(self) -> dict[Any, Any]:
        # Defaults for internode and intranode are taken from DeepEP tests.
        num_nvl_bytes = envs.VLLM_DEEPEP_BUFFER_SIZE_MB * 1024 * 1024
        num_rdma_bytes = None
        num_qps_per_rank = None

        if self.internode:
            num_rdma_bytes = envs.VLLM_DEEPEP_BUFFER_SIZE_MB * 1024 * 1024
            num_qps_per_rank = self.num_sms // 2
        else:
            num_rdma_bytes = 0
            num_qps_per_rank = 1

        assert num_rdma_bytes is not None
        assert num_qps_per_rank is not None
        return dict(
            group=self.cpu_group,
            num_nvl_bytes=num_nvl_bytes,
            num_rdma_bytes=num_rdma_bytes,
            low_latency_mode=False,
            num_qps_per_rank=num_qps_per_rank,
        )

    def get_handle(self, kwargs):
        assert len(kwargs) == 0, (
            "DeepEPHTAll2AllManager expects no arguments. All the required "
            "args are computed in the Manager itself."
        )

        import deep_ep  # type: ignore[import-not-found]

        buffer_kwargs = self._make_all2all_kwargs()
        logger.debug("DeepEP all2all args %s", buffer_kwargs)
        handle: deep_ep.Buffer = self.handle_cache.get_or_create(
            buffer_kwargs, deep_ep.Buffer
        )
        return handle

    def set_num_sms(self, num_sms: int):
        import deep_ep  # type: ignore[import-not-found]

        # Right now the buffers are sized for only what the kernels were
        # created with. So we can only reduce the number of SMS used
        # but not increase it.
        if num_sms > self.num_sms:
            num_sms = self.num_sms
        deep_ep.Buffer.set_num_sms(num_sms)


class DeepEPLLAll2AllManager(DeepEPAll2AllManagerBase):
    """
    All2All communication based on DeepEP Low-Latency kernels.
    """

    def __init__(self, cpu_group, tcp_store_group=None):
        super().__init__(cpu_group, tcp_store_group)

    def _make_all2all_kwargs(
        self,
        max_num_tokens_per_dp_rank: int,
        token_hidden_size: int,
        num_ep_ranks: int,
        num_global_experts: int,
        num_local_experts: int,
    ) -> dict[Any, Any]:
        """
        max_num_tokens_per_dp_rank : the maximum number of tokens a DP rank
          can dispatch all the ranks must hold the same value.
        token_hidden_size: the hidden dimension of each token.
        num_ep_ranks: the number of EP group ranks.
        num_global_experts: Number of experts in the model.
        num_local_experts: Number of experts in an EP rank.
        """
        import deep_ep  # type: ignore[import-not-found]

        # Defaults for internode and intranode are taken from DeepEP tests.
<<<<<<< HEAD
        # num_nvl_bytes = 1024 * 1024 * 1024
        num_nvl_bytes = 0
=======
        num_nvl_bytes = envs.VLLM_DEEPEP_BUFFER_SIZE_MB * 1024 * 1024
>>>>>>> efc8f7d8
        num_qps_per_rank = num_local_experts
        num_rdma_bytes = deep_ep.Buffer.get_low_latency_rdma_size_hint(
            num_max_dispatch_tokens_per_rank=max_num_tokens_per_dp_rank,
            hidden=token_hidden_size,
            num_ranks=num_ep_ranks,
            num_experts=num_global_experts,
        )

        assert num_rdma_bytes is not None
<<<<<<< HEAD
        return dict(group=self.cpu_group,
                    num_nvl_bytes=num_nvl_bytes,
                    num_rdma_bytes=num_rdma_bytes,
                    low_latency_mode=True,
                    num_qps_per_rank=num_qps_per_rank,
                    allow_mnnvl=True)
=======
        return dict(
            group=self.cpu_group,
            num_nvl_bytes=num_nvl_bytes,
            num_rdma_bytes=num_rdma_bytes,
            low_latency_mode=True,
            num_qps_per_rank=num_qps_per_rank,
        )
>>>>>>> efc8f7d8

    def get_handle(self, kwargs):
        """
        The kwargs for DeepEPLLAll2AllManager is dictated by
        _make_all2all_kwargs.
        """
        import deep_ep  # type: ignore[import-not-found]

        buffer_kwargs = self._make_all2all_kwargs(**kwargs)
        logger.debug("DeepEP all2all args %s", buffer_kwargs)
        handle: deep_ep.Buffer = self.handle_cache.get_or_create(
<<<<<<< HEAD
            buffer_kwargs, deep_ep.Buffer)
        return handle


class NIXLDeepEPLLAll2AllManager(All2AllManagerBase):
    """
    All2All communication based on NIXL DeepEP Low-Latency kernels.
    """
    _persistent_buffer = None
    _buffer_kwargs = None
    _current_ep_size = -1
    _max_num_ep_ranks = -1
    # NOTE(yongji): set in prepare_communication_buffer_for_model
    _ep_group_changed = False

    def __init__(self, cpu_group, tcp_store_group=None):
        super().__init__(cpu_group, tcp_store_group)
        import os
        max_num_ep_ranks = int(os.environ.get('NIXL_DEEPEP_MAX_NUM_RANKS', -1))
        if max_num_ep_ranks == -1:
            raise RuntimeError("NIXL_DEEPEP_MAX_NUM_RANKS is not set")
        if NIXLDeepEPLLAll2AllManager._max_num_ep_ranks == -1:
            NIXLDeepEPLLAll2AllManager._max_num_ep_ranks = max_num_ep_ranks
        else:
            assert NIXLDeepEPLLAll2AllManager._max_num_ep_ranks == max_num_ep_ranks
        assert 'NIXL_ETCD_ENDPOINTS' in os.environ, "NIXL_ETCD_ENDPOINTS is not set"
        assert 'NIXL_UCX_IB_DEVICES' in os.environ, "NIXL_UCX_IB_DEVICES is not set"
        assert 'NIXL_UCX_TCP_DEVICES' in os.environ, "NIXL_UCX_TCP_DEVICES is not set"
        ucx_ib_nics = os.environ['NIXL_UCX_IB_DEVICES'].split(',')

        from vllm.distributed.parallel_state import get_tp_group, get_pp_group
        from vllm import envs
        # NOTE(yongji): # envs.LOCAL_RANK may not be set
        # an ugly way to get current worker's device index under DPEngineCoreActor
        cuda_visible_devices = os.environ['CUDA_VISIBLE_DEVICES'].split(',')
        assert get_pp_group().world_size == 1
        local_device_index = int(cuda_visible_devices[get_tp_group().rank_in_group])
        pxb_ib_nic = ucx_ib_nics[local_device_index]
        os.environ['UCX_NET_DEVICES'] = f'cuda0-{pxb_ib_nic}' + ',' + os.environ['NIXL_UCX_TCP_DEVICES']

    def _init_buffer(
        self,
        max_num_tokens_per_dp_rank: int,
        token_hidden_size: int,
        num_experts_per_rank: int,
    ):
        import deep_ep

        max_num_ep_ranks = NIXLDeepEPLLAll2AllManager._max_num_ep_ranks
        max_num_global_experts = max_num_ep_ranks * num_experts_per_rank
        num_nvl_bytes = 0
        num_rdma_bytes = deep_ep.Buffer.get_low_latency_rdma_size_hint(
            num_max_dispatch_tokens_per_rank=max_num_tokens_per_dp_rank,
            hidden=token_hidden_size,
            num_ranks=max_num_ep_ranks,
            num_experts=max_num_global_experts)

        assert NIXLDeepEPLLAll2AllManager._persistent_buffer is None, "NIXL EP buffer already initialized"
        buffer = deep_ep.Buffer.nixl_buffer(
            rank=self.rank,
            low_latency_mode=True,
            explicitly_destroy=True,
            allow_nvlink_for_low_latency_mode=True,
            allow_mnnvl=True,
        )
        buffer.update_memory_buffers(
            num_ranks=max_num_ep_ranks,
            num_experts_per_rank=num_experts_per_rank,
            num_nvl_bytes=num_nvl_bytes,
            num_rdma_bytes=num_rdma_bytes,
        )
        NIXLDeepEPLLAll2AllManager._persistent_buffer = buffer
        ranks_to_connect = list(range(self.cpu_group.size()))
        buffer.connect_ranks(ranks_to_connect)
        NIXLDeepEPLLAll2AllManager._current_ep_size = self.cpu_group.size()
        NIXLDeepEPLLAll2AllManager._ep_group_changed = False

    def _update_buffer(self):
        buffer = NIXLDeepEPLLAll2AllManager._persistent_buffer
        assert buffer is not None
        current_ranks = list(range(NIXLDeepEPLLAll2AllManager._current_ep_size))
        new_ep_size = self.cpu_group.size()
        if new_ep_size > len(current_ranks):
            ranks_to_connect = list(range(len(current_ranks), new_ep_size))
            buffer.connect_ranks(ranks_to_connect)
        else:
            ranks_to_remove = current_ranks[new_ep_size:]
            buffer.remove_ranks(ranks_to_remove)
        NIXLDeepEPLLAll2AllManager._current_ep_size = new_ep_size
        NIXLDeepEPLLAll2AllManager._ep_group_changed = False

    def get_handle(self, kwargs):
        if not NIXLDeepEPLLAll2AllManager._ep_group_changed:
            assert NIXLDeepEPLLAll2AllManager._persistent_buffer is not None
            return NIXLDeepEPLLAll2AllManager._persistent_buffer
        
        # NOTE(yongji): kwargs passed by FusedMoEMethodBase is the same as DeepEPLL, which contains:
        #   max_num_tokens_per_dp_rank, token_hidden_size, 
        #   num_ep_ranks, num_global_experts, num_local_experts
        num_experts_per_rank = kwargs['num_global_experts'] // kwargs['num_local_experts']
        nixl_kwargs = dict(
            max_num_tokens_per_dp_rank=kwargs['max_num_tokens_per_dp_rank'],
            token_hidden_size=kwargs['token_hidden_size'],
            num_experts_per_rank=num_experts_per_rank,
        )
        # kwargs = nixl_kwargs
        
        buffer_kwargs = sorted((k, v) for k, v in kwargs.items())
        if NIXLDeepEPLLAll2AllManager._persistent_buffer is None:
            self._init_buffer(**kwargs)
            NIXLDeepEPLLAll2AllManager._buffer_kwargs = buffer_kwargs
        else:
            assert NIXLDeepEPLLAll2AllManager._buffer_kwargs == buffer_kwargs, "NIXL EP buffer kwargs changed"
            self._update_buffer()
        handle = NIXLDeepEPLLAll2AllManager._persistent_buffer
        return handle

    def dispatch(self, hidden_states: torch.Tensor,
                 router_logits: torch.Tensor):
        raise NotImplementedError

    def combine(self, hidden_states: torch.Tensor) -> torch.Tensor:
        raise NotImplementedError

    def destroy(self):
        # NOTE(yongji): NIXLDeepEPLLAll2AllManager instance is recreated during scale-up/down,
        # so we cannot destroy the persistent buffer here.
        pass
=======
            buffer_kwargs, deep_ep.Buffer
        )
        return handle

    # DeepEP LL uses RDMA so no SMs are used for communication
    def max_sms_used(self) -> int | None:
        return 0


class FlashInferAllToAllManager(All2AllManagerBase):
    """
    All2All communication based on flashinfer kernels.
    """

    # This type lint could be removed after all of the work in
    # https://github.com/vllm-project/vllm/issues/26533 done.
    rank: int
    world_size: int

    def __init__(self, cpu_group):
        assert has_flashinfer_all2all(), (
            "flashinfer all2all module not found. Please install/check flashinfer"
        )  # noqa
        super().__init__(cpu_group)
        logger.debug(
            "Initialize for flashinfer All2All rank=%d, world size=%d",
            self.rank,
            self.world_size,
        )
        self.initialized = False
        self.alltoall_info = None

    def initialize(
        self,
        world_size: int,
        rank: int,
        gpus_per_node: int,
    ):
        """Initialize workspace"""
        if self.initialized:
            return

        self.cleanup()
        logger.debug("making map: rank=%d, world size=%d", rank, world_size)
        self.mapping = Mapping(
            world_size,
            rank,
            gpus_per_node,
            tp_size=world_size,
        )

        from vllm.distributed.device_communicators.mnnvl_compat import (
            CustomCommunicator,
        )

        dp_config = MnnvlConfig(
            comm_backend=CustomCommunicator(get_dp_group().cpu_group),
            fabric_page_size=1 << 29,  # 512MB
            allocation_granularity=0,  # Auto-detect
        )

        self.workspace_tensor = MnnvlMoe.get_moe_workspaces(self.mapping, dp_config)
        self.prepare_workspace_tensor = MnnvlMoe.get_moe_prepare_workspace(
            self.mapping, dp_config
        )

        self.world_size = world_size
        self.rank = rank
        self.gpus_per_node = gpus_per_node
        self.initialized = True

        logger.info(
            "FlashInfer All2All initialized for rank %s, size %s", rank, world_size
        )

    def ensure_alltoall_workspace_initialized(self):
        """Ensure workspace is initialized"""
        if not has_flashinfer_all2all():
            return False

        if self.world_size <= 1:
            return False

        if not self.initialized:
            self.initialize(
                world_size=self.world_size,
                rank=self.rank,
                gpus_per_node=torch.cuda.device_count,
            )
        return self.initialized

    def get_handle(self, kwargs):
        return self

    def cleanup(self):
        """Clean up workspace"""
        if (
            self.initialized
            and self.workspace_tensor is not None
            and self.prepare_workspace_tensor is not None
        ):
            try:
                del self.workspace_tensor
                del self.prepare_workspace_tensor
            except Exception as e:
                logger.warning("Failed to cleanup FlashInfer workspace: %s", e)
            finally:
                self.workspace_tensor = None
                self.prepare_workspace_tensor = None
                self.mapping = None
                self.initialized = False
>>>>>>> efc8f7d8
<|MERGE_RESOLUTION|>--- conflicted
+++ resolved
@@ -155,7 +155,6 @@
     All2All communication based on PPLX kernels.
     """
 
-<<<<<<< HEAD
     def __init__(self, cpu_group, tcp_store_group=None):
         assert has_pplx(
         ), "pplx_kernels not found. Please follow https://github.com/vllm-project/vllm/blob/main/tools/ep_kernels/README.md to install pplx_kernels."  # noqa
@@ -182,52 +181,11 @@
                                src=dist.get_process_group_ranks(self.cpu_group)[0],
                                group=self.cpu_group)
 
-=======
-    def __init__(self, cpu_group):
-        assert has_pplx(), (
-            "pplx_kernels not found. Please follow https://github.com/vllm-project/vllm/blob/main/tools/ep_kernels/README.md"
-            " to install pplx_kernels."
-        )
-        super().__init__(cpu_group)
-
-        if self.internode:
-            # inter-node communication needs nvshmem,
-            # intra-node communication uses p2p mapping directly
-            from pplx_kernels.nvshmem import (  # type: ignore[import-not-found]
-                nvshmem_alloc_empty_unique_id,
-                nvshmem_get_unique_id,
-                nvshmem_init,
-            )
-
-            logger.debug(
-                "Initialize NVSHMEM for pplx_kernels: rank=%d, world size=%d",
-                self.rank,
-                self.world_size,
-            )
-            uid = (
-                nvshmem_get_unique_id()
-                if self.rank == 0
-                else nvshmem_alloc_empty_unique_id()
-            )
-            dist.broadcast(
-                uid,
-                src=dist.get_process_group_ranks(self.cpu_group)[0],
-                group=self.cpu_group,
-            )
->>>>>>> efc8f7d8
             logger.debug("PPLX NVSHMEM UID = %s", uid)
             nvshmem_init(uid, self.rank, self.world_size)
             self.nvshmem_initialized = True
 
-<<<<<<< HEAD
         import pplx_kernels as pplx
-=======
-        self.handle_cache = Cache()
-
-    def get_handle(self, kwargs):
-        import pplx_kernels as pplx  # type: ignore[import-not-found]
-
->>>>>>> efc8f7d8
         return self.handle_cache.get_or_create(
             kwargs,
             pplx.AllToAll.internode if self.internode else pplx.AllToAll.intranode,
@@ -265,19 +223,10 @@
     All2All communication based on DeepEP High-Throughput kernels.
     """
 
-<<<<<<< HEAD
     def __init__(self, cpu_group, tcp_store_group=None):
         assert has_deep_ep(
         ), "DeepEP kernels not found. Please follow https://github.com/vllm-project/vllm/blob/main/tools/ep_kernels/README.md to install DeepEP kernels."  # noqa
         super().__init__(cpu_group, tcp_store_group)
-=======
-    def __init__(self, cpu_group):
-        assert has_deep_ep(), (
-            "DeepEP kernels not found. Please follow https://github.com/vllm-project/vllm/blob/main/tools/ep_kernels/README.md"
-            " to install DeepEP kernels."
-        )  # noqa
-        super().__init__(cpu_group)
->>>>>>> efc8f7d8
         self.handle_cache = Cache()
 
         # This is the DeepEP default. Stick to it till we can establish
@@ -388,12 +337,8 @@
         import deep_ep  # type: ignore[import-not-found]
 
         # Defaults for internode and intranode are taken from DeepEP tests.
-<<<<<<< HEAD
         # num_nvl_bytes = 1024 * 1024 * 1024
         num_nvl_bytes = 0
-=======
-        num_nvl_bytes = envs.VLLM_DEEPEP_BUFFER_SIZE_MB * 1024 * 1024
->>>>>>> efc8f7d8
         num_qps_per_rank = num_local_experts
         num_rdma_bytes = deep_ep.Buffer.get_low_latency_rdma_size_hint(
             num_max_dispatch_tokens_per_rank=max_num_tokens_per_dp_rank,
@@ -403,22 +348,12 @@
         )
 
         assert num_rdma_bytes is not None
-<<<<<<< HEAD
         return dict(group=self.cpu_group,
                     num_nvl_bytes=num_nvl_bytes,
                     num_rdma_bytes=num_rdma_bytes,
                     low_latency_mode=True,
                     num_qps_per_rank=num_qps_per_rank,
                     allow_mnnvl=True)
-=======
-        return dict(
-            group=self.cpu_group,
-            num_nvl_bytes=num_nvl_bytes,
-            num_rdma_bytes=num_rdma_bytes,
-            low_latency_mode=True,
-            num_qps_per_rank=num_qps_per_rank,
-        )
->>>>>>> efc8f7d8
 
     def get_handle(self, kwargs):
         """
@@ -430,8 +365,8 @@
         buffer_kwargs = self._make_all2all_kwargs(**kwargs)
         logger.debug("DeepEP all2all args %s", buffer_kwargs)
         handle: deep_ep.Buffer = self.handle_cache.get_or_create(
-<<<<<<< HEAD
-            buffer_kwargs, deep_ep.Buffer)
+            buffer_kwargs, deep_ep.Buffer
+        )
         return handle
 
 
@@ -558,117 +493,4 @@
     def destroy(self):
         # NOTE(yongji): NIXLDeepEPLLAll2AllManager instance is recreated during scale-up/down,
         # so we cannot destroy the persistent buffer here.
-        pass
-=======
-            buffer_kwargs, deep_ep.Buffer
-        )
-        return handle
-
-    # DeepEP LL uses RDMA so no SMs are used for communication
-    def max_sms_used(self) -> int | None:
-        return 0
-
-
-class FlashInferAllToAllManager(All2AllManagerBase):
-    """
-    All2All communication based on flashinfer kernels.
-    """
-
-    # This type lint could be removed after all of the work in
-    # https://github.com/vllm-project/vllm/issues/26533 done.
-    rank: int
-    world_size: int
-
-    def __init__(self, cpu_group):
-        assert has_flashinfer_all2all(), (
-            "flashinfer all2all module not found. Please install/check flashinfer"
-        )  # noqa
-        super().__init__(cpu_group)
-        logger.debug(
-            "Initialize for flashinfer All2All rank=%d, world size=%d",
-            self.rank,
-            self.world_size,
-        )
-        self.initialized = False
-        self.alltoall_info = None
-
-    def initialize(
-        self,
-        world_size: int,
-        rank: int,
-        gpus_per_node: int,
-    ):
-        """Initialize workspace"""
-        if self.initialized:
-            return
-
-        self.cleanup()
-        logger.debug("making map: rank=%d, world size=%d", rank, world_size)
-        self.mapping = Mapping(
-            world_size,
-            rank,
-            gpus_per_node,
-            tp_size=world_size,
-        )
-
-        from vllm.distributed.device_communicators.mnnvl_compat import (
-            CustomCommunicator,
-        )
-
-        dp_config = MnnvlConfig(
-            comm_backend=CustomCommunicator(get_dp_group().cpu_group),
-            fabric_page_size=1 << 29,  # 512MB
-            allocation_granularity=0,  # Auto-detect
-        )
-
-        self.workspace_tensor = MnnvlMoe.get_moe_workspaces(self.mapping, dp_config)
-        self.prepare_workspace_tensor = MnnvlMoe.get_moe_prepare_workspace(
-            self.mapping, dp_config
-        )
-
-        self.world_size = world_size
-        self.rank = rank
-        self.gpus_per_node = gpus_per_node
-        self.initialized = True
-
-        logger.info(
-            "FlashInfer All2All initialized for rank %s, size %s", rank, world_size
-        )
-
-    def ensure_alltoall_workspace_initialized(self):
-        """Ensure workspace is initialized"""
-        if not has_flashinfer_all2all():
-            return False
-
-        if self.world_size <= 1:
-            return False
-
-        if not self.initialized:
-            self.initialize(
-                world_size=self.world_size,
-                rank=self.rank,
-                gpus_per_node=torch.cuda.device_count,
-            )
-        return self.initialized
-
-    def get_handle(self, kwargs):
-        return self
-
-    def cleanup(self):
-        """Clean up workspace"""
-        if (
-            self.initialized
-            and self.workspace_tensor is not None
-            and self.prepare_workspace_tensor is not None
-        ):
-            try:
-                del self.workspace_tensor
-                del self.prepare_workspace_tensor
-            except Exception as e:
-                logger.warning("Failed to cleanup FlashInfer workspace: %s", e)
-            finally:
-                self.workspace_tensor = None
-                self.prepare_workspace_tensor = None
-                self.mapping = None
-                self.initialized = False
->>>>>>> efc8f7d8
+        pass