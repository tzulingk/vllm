# SPDX-License-Identifier: Apache-2.0
# SPDX-FileCopyrightText: Copyright contributors to the vLLM project


# ===================== import region =====================
import torch
import torch.distributed as dist
from torch.distributed import ProcessGroup, ReduceOp, P2POp

import vllm.envs as envs
from vllm.distributed.device_communicators.pynccl_wrapper import (
    NCCLLibrary,
    buffer_type,
    cudaStream_t,
    ncclComm_t,
    ncclDataTypeEnum,
    ncclRedOpTypeEnum,
    ncclUniqueId,
)
from vllm.distributed.utils import StatelessProcessGroup
from vllm.logger import init_logger
from vllm.utils import current_stream

logger = init_logger(__name__)

_NCCL_SYMM_OPS_REGISTERED = False


def register_nccl_symmetric_ops(pynccl_comm):
    from vllm.distributed.device_communicators.pynccl_allocator import (
        nccl_symm_mem_context,
    )
    from vllm.utils import direct_register_custom_op

    global _NCCL_SYMM_OPS_REGISTERED
    if _NCCL_SYMM_OPS_REGISTERED:
        return
    _NCCL_SYMM_OPS_REGISTERED = True

    def all_reduce_symmetric_with_copy_impl(input_tensor: torch.Tensor) -> torch.Tensor:
        with nccl_symm_mem_context(pynccl_comm):
            symm_input = torch.empty_like(input_tensor)
            symm_output = torch.empty_like(input_tensor)
        symm_input.copy_(input_tensor)
        symm_output = pynccl_comm.all_reduce(symm_input, symm_output)
        return symm_output

    def all_reduce_symmetric_with_copy_fake(input_tensor: torch.Tensor) -> torch.Tensor:
        return torch.empty_like(input_tensor)

    direct_register_custom_op(
        op_name="all_reduce_symmetric_with_copy",
        op_func=all_reduce_symmetric_with_copy_impl,
        fake_impl=all_reduce_symmetric_with_copy_fake,
    )


class PyNcclCommunicator:
    def __init__(
        self,
        group: ProcessGroup | StatelessProcessGroup,
        device: int | str | torch.device,
        library_path: str | None = None,
    ):
        """
        Args:
            group: the process group to work on. If None, it will use the
                default process group.
            device: the device to bind the PyNcclCommunicator to. If None,
                it will be bound to f"cuda:{local_rank}".
            library_path: the path to the NCCL library. If None, it will
                use the default library path.
        It is the caller's responsibility to make sure each communicator
        is bind to a unique device.
        """
        if not isinstance(group, StatelessProcessGroup):
            assert dist.is_initialized()
            assert dist.get_backend(group) != dist.Backend.NCCL, (
                "PyNcclCommunicator should be attached to a non-NCCL group."
            )
            # note: this rank is the rank in the group
            self.rank = dist.get_rank(group)
            self.world_size = dist.get_world_size(group)
        else:
            self.rank = group.rank
            self.world_size = group.world_size

        self.group = group

        # if world_size == 1, no need to create communicator
        if self.world_size == 1 or envs.VLLM_DISABLE_PYNCCL:
            self.available = False
            self.disabled = True
            return
        try:
            self.nccl = NCCLLibrary(library_path)
        except Exception:
            # disable because of missing NCCL library
            # e.g. in a non-GPU environment
            self.available = False
            self.disabled = True
            return

        self.available = True
        self.disabled = False

        self.nccl_version = self.nccl.ncclGetRawVersion()
        if self.rank == 0:
            # get the unique id from NCCL
            self.unique_id = self.nccl.ncclGetUniqueId()
            logger.info("vLLM is using nccl==%s", self.nccl.ncclGetVersion())
        else:
            # construct an empty unique id
            self.unique_id = ncclUniqueId()

        if not isinstance(group, StatelessProcessGroup):
            tensor = torch.ByteTensor(list(self.unique_id.internal))
            ranks = dist.get_process_group_ranks(group)
            # arg `src` in `broadcast` is the global rank
            dist.broadcast(tensor, src=ranks[0], group=group)
            byte_list = tensor.tolist()
            for i, byte in enumerate(byte_list):
                self.unique_id.internal[i] = byte
        else:
            self.unique_id = group.broadcast_obj(self.unique_id, src=0)
        if isinstance(device, int):
            device = torch.device(f"cuda:{device}")
        elif isinstance(device, str):
            device = torch.device(device)
        # now `device` is a `torch.device` object
        assert isinstance(device, torch.device)
        self.device = device
        # nccl communicator and stream will use this device
        # `torch.cuda.device` is a context manager that changes the
        # current cuda device to the specified one
        with torch.cuda.device(device):
            self.comm: ncclComm_t = self.nccl.ncclCommInitRank(
                self.world_size, self.unique_id, self.rank
            )

            stream = current_stream()
            # A small all_reduce for warmup.
            data = torch.zeros(1, device=device)
            self.all_reduce(data)
            stream.synchronize()
            del data

    def all_reduce(
        self,
        in_tensor: torch.Tensor,
        out_tensor: torch.Tensor = None,
        op: ReduceOp = ReduceOp.SUM,
        stream=None,
    ) -> torch.Tensor:
        if self.disabled:
            return None
        # nccl communicator created on a specific device
        # will only work on tensors on the same device
        # otherwise it will cause "illegal memory access"
        assert in_tensor.device == self.device, (
            f"this nccl communicator is created to work on {self.device}, "
            f"but the input tensor is on {in_tensor.device}"
        )

        if out_tensor is None:
            out_tensor = torch.empty_like(in_tensor)

        if stream is None:
            stream = current_stream()
        self.nccl.ncclAllReduce(
            buffer_type(in_tensor.data_ptr()),
            buffer_type(out_tensor.data_ptr()),
            in_tensor.numel(),
            ncclDataTypeEnum.from_torch(in_tensor.dtype),
            ncclRedOpTypeEnum.from_torch(op),
            self.comm,
            cudaStream_t(stream.cuda_stream),
        )
        return out_tensor

    def all_gather(
        self, output_tensor: torch.Tensor, input_tensor: torch.Tensor, stream=None
    ):
        if self.disabled:
            return
        # nccl communicator created on a specific device
        # will only work on tensors on the same device
        # otherwise it will cause "illegal memory access"
        assert input_tensor.device == self.device, (
            f"this nccl communicator is created to work on {self.device}, "
            f"but the input tensor is on {input_tensor.device}"
        )
        if stream is None:
            stream = current_stream()
        self.nccl.ncclAllGather(
            buffer_type(input_tensor.data_ptr()),
            buffer_type(output_tensor.data_ptr()),
            input_tensor.numel(),
            ncclDataTypeEnum.from_torch(input_tensor.dtype),
            self.comm,
            cudaStream_t(stream.cuda_stream),
        )

    def all_gatherv(
        self,
        output_tensor: torch.Tensor,
        input_tensor: torch.Tensor,
        sizes: list[int],
        stream=None,
    ):
        if self.disabled:
            return
        # nccl communicator created on a specific device
        # will only work on tensors on the same device
        # otherwise it will cause "illegal memory access"
        assert input_tensor.device == self.device, (
            f"this nccl communicator is created to work on {self.device}, "
            f"but the input tensor is on {input_tensor.device}"
        )
        if stream is None:
            stream = current_stream()
        assert output_tensor.shape[0] == sum(sizes)
        split_offset = 0
        self.nccl.ncclGroupStart()
        for root, split_size in enumerate(sizes):
            dst_slice = output_tensor[split_offset : split_offset + split_size]
            self.nccl.ncclBroadcast(
                buffer_type(input_tensor.data_ptr()),
                buffer_type(dst_slice.data_ptr()),
                dst_slice.numel(),
                ncclDataTypeEnum.from_torch(input_tensor.dtype),
                root,
                self.comm,
                cudaStream_t(stream.cuda_stream),
            )
            split_offset += split_size
        self.nccl.ncclGroupEnd()

    def reduce_scatter(
        self,
        output_tensor: torch.Tensor,
        input_tensor: torch.Tensor,
        op: ReduceOp = ReduceOp.SUM,
        stream=None,
    ):
        if self.disabled:
            return
        # nccl communicator created on a specific device
        # will only work on tensors on the same device
        # otherwise it will cause "illegal memory access"
        assert input_tensor.device == self.device, (
            f"this nccl communicator is created to work on {self.device}, "
            f"but the input tensor is on {input_tensor.device}"
        )
        if stream is None:
            stream = current_stream()
        self.nccl.ncclReduceScatter(
            buffer_type(input_tensor.data_ptr()),
            buffer_type(output_tensor.data_ptr()),
            output_tensor.numel(),
            ncclDataTypeEnum.from_torch(input_tensor.dtype),
            ncclRedOpTypeEnum.from_torch(op),
            self.comm,
            cudaStream_t(stream.cuda_stream),
        )

    def reduce_scatterv(
        self,
        output_tensor: torch.Tensor,
        input_tensor: torch.Tensor,
        sizes: list[int],
        op: ReduceOp = ReduceOp.SUM,
        stream=None,
    ):
        if self.disabled:
            return
        # nccl communicator created on a specific device
        # will only work on tensors on the same device
        # otherwise it will cause "illegal memory access"
        assert input_tensor.device == self.device, (
            f"this nccl communicator is created to work on {self.device}, "
            f"but the input tensor is on {input_tensor.device}"
        )
        if stream is None:
            stream = current_stream()

        split_offset = 0
        self.nccl.ncclGroupStart()
        for root, split_size in enumerate(sizes):
            chunk = input_tensor[split_offset : split_offset + split_size, ...]
            self.nccl.ncclReduce(
                buffer_type(chunk.data_ptr()),
                buffer_type(output_tensor.data_ptr()),
                chunk.numel(),
                ncclDataTypeEnum.from_torch(input_tensor.dtype),
                ncclRedOpTypeEnum.from_torch(op),
                root,
                self.comm,
                cudaStream_t(stream.cuda_stream),
            )
            split_offset += split_size
        self.nccl.ncclGroupEnd()

    def send(self, tensor: torch.Tensor, dst: int, stream=None):
        if self.disabled:
            return
        assert tensor.device == self.device, (
            f"this nccl communicator is created to work on {self.device}, "
            f"but the input tensor is on {tensor.device}"
        )
        if stream is None:
            stream = current_stream()
<<<<<<< HEAD
        if tensor.dtype in [torch.float8_e5m2, torch.float8_e4m3fn, torch.float8_e4m3fnuz, torch.float8_e5m2fnuz]:
            nccl_dtype = ncclDataTypeEnum.from_torch(torch.uint8)
        else:
            nccl_dtype = ncclDataTypeEnum.from_torch(tensor.dtype)
        self.nccl.ncclSend(buffer_type(tensor.data_ptr()), tensor.numel(),
                           nccl_dtype, dst,
                           self.comm, cudaStream_t(stream.cuda_stream))
=======
        self.nccl.ncclSend(
            buffer_type(tensor.data_ptr()),
            tensor.numel(),
            ncclDataTypeEnum.from_torch(tensor.dtype),
            dst,
            self.comm,
            cudaStream_t(stream.cuda_stream),
        )
>>>>>>> efc8f7d8

    def recv(self, tensor: torch.Tensor, src: int, stream=None):
        if self.disabled:
            return
        assert tensor.device == self.device, (
            f"this nccl communicator is created to work on {self.device}, "
            f"but the input tensor is on {tensor.device}"
        )
        if stream is None:
            stream = current_stream()
<<<<<<< HEAD
        if tensor.dtype in [torch.float8_e5m2, torch.float8_e4m3fn, torch.float8_e4m3fnuz, torch.float8_e5m2fnuz]:
            nccl_dtype = ncclDataTypeEnum.from_torch(torch.uint8)
        else:
            nccl_dtype = ncclDataTypeEnum.from_torch(tensor.dtype)
        self.nccl.ncclRecv(buffer_type(tensor.data_ptr()), tensor.numel(),
                           nccl_dtype, src,
                           self.comm, cudaStream_t(stream.cuda_stream))
=======
        self.nccl.ncclRecv(
            buffer_type(tensor.data_ptr()),
            tensor.numel(),
            ncclDataTypeEnum.from_torch(tensor.dtype),
            src,
            self.comm,
            cudaStream_t(stream.cuda_stream),
        )
>>>>>>> efc8f7d8

    def broadcast(self, tensor: torch.Tensor, src: int, stream=None):
        if self.disabled:
            return
        assert tensor.device == self.device, (
            f"this nccl communicator is created to work on {self.device}, "
            f"but the input tensor is on {tensor.device}"
        )
        if stream is None:
            stream = current_stream()
        if src == self.rank:
            sendbuff = buffer_type(tensor.data_ptr())
            # NCCL requires the sender also to have a receive buffer
            recvbuff = buffer_type(tensor.data_ptr())
        else:
            sendbuff = buffer_type()
            recvbuff = buffer_type(tensor.data_ptr())
        self.nccl.ncclBroadcast(
            sendbuff,
            recvbuff,
            tensor.numel(),
            ncclDataTypeEnum.from_torch(tensor.dtype),
            src,
            self.comm,
            cudaStream_t(stream.cuda_stream),
        )

    def group_start(self):
        self.nccl.ncclGroupStart()

    def group_end(self):
        self.nccl.ncclGroupEnd()

<<<<<<< HEAD
    def batch_isend_irecv(self, p2p_ops: list, stream=None):
        if self.disabled:
            return
        if stream is None:
            stream = current_stream()
        self.group_start()
        for op in p2p_ops:
            if op.op.__name__ == "isend":
                self.send(op.tensor, op.group_peer, stream)
            elif op.op.__name__ == "irecv":
                self.recv(op.tensor, op.group_peer, stream)
        self.group_end()
=======
    def register_comm_window(self, tensor: torch.Tensor):
        return self.nccl.ncclCommWindowRegister(
            self.comm,
            buffer_type(tensor.data_ptr()),
            tensor.numel() * tensor.element_size(),
            1,
        )

    def register_comm_window_raw(self, ptr: int, size: int):
        return self.nccl.ncclCommWindowRegister(self.comm, buffer_type(ptr), size, 1)

    def deregister_comm_window(self, window):
        return self.nccl.ncclCommWindowDeregister(self.comm, window)
>>>>>>> efc8f7d8
<|MERGE_RESOLUTION|>--- conflicted
+++ resolved
@@ -310,7 +310,6 @@
         )
         if stream is None:
             stream = current_stream()
-<<<<<<< HEAD
         if tensor.dtype in [torch.float8_e5m2, torch.float8_e4m3fn, torch.float8_e4m3fnuz, torch.float8_e5m2fnuz]:
             nccl_dtype = ncclDataTypeEnum.from_torch(torch.uint8)
         else:
@@ -318,16 +317,6 @@
         self.nccl.ncclSend(buffer_type(tensor.data_ptr()), tensor.numel(),
                            nccl_dtype, dst,
                            self.comm, cudaStream_t(stream.cuda_stream))
-=======
-        self.nccl.ncclSend(
-            buffer_type(tensor.data_ptr()),
-            tensor.numel(),
-            ncclDataTypeEnum.from_torch(tensor.dtype),
-            dst,
-            self.comm,
-            cudaStream_t(stream.cuda_stream),
-        )
->>>>>>> efc8f7d8
 
     def recv(self, tensor: torch.Tensor, src: int, stream=None):
         if self.disabled:
@@ -338,7 +327,6 @@
         )
         if stream is None:
             stream = current_stream()
-<<<<<<< HEAD
         if tensor.dtype in [torch.float8_e5m2, torch.float8_e4m3fn, torch.float8_e4m3fnuz, torch.float8_e5m2fnuz]:
             nccl_dtype = ncclDataTypeEnum.from_torch(torch.uint8)
         else:
@@ -346,16 +334,6 @@
         self.nccl.ncclRecv(buffer_type(tensor.data_ptr()), tensor.numel(),
                            nccl_dtype, src,
                            self.comm, cudaStream_t(stream.cuda_stream))
-=======
-        self.nccl.ncclRecv(
-            buffer_type(tensor.data_ptr()),
-            tensor.numel(),
-            ncclDataTypeEnum.from_torch(tensor.dtype),
-            src,
-            self.comm,
-            cudaStream_t(stream.cuda_stream),
-        )
->>>>>>> efc8f7d8
 
     def broadcast(self, tensor: torch.Tensor, src: int, stream=None):
         if self.disabled:
@@ -389,7 +367,6 @@
     def group_end(self):
         self.nccl.ncclGroupEnd()
 
-<<<<<<< HEAD
     def batch_isend_irecv(self, p2p_ops: list, stream=None):
         if self.disabled:
             return
@@ -401,19 +378,4 @@
                 self.send(op.tensor, op.group_peer, stream)
             elif op.op.__name__ == "irecv":
                 self.recv(op.tensor, op.group_peer, stream)
-        self.group_end()
-=======
-    def register_comm_window(self, tensor: torch.Tensor):
-        return self.nccl.ncclCommWindowRegister(
-            self.comm,
-            buffer_type(tensor.data_ptr()),
-            tensor.numel() * tensor.element_size(),
-            1,
-        )
-
-    def register_comm_window_raw(self, ptr: int, size: int):
-        return self.nccl.ncclCommWindowRegister(self.comm, buffer_type(ptr), size, 1)
-
-    def deregister_comm_window(self, window):
-        return self.nccl.ncclCommWindowDeregister(self.comm, window)
->>>>>>> efc8f7d8
+        self.group_end()