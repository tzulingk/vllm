--- conflicted
+++ resolved
@@ -24,7 +24,6 @@
 
 
 class CudaCommunicator(DeviceCommunicatorBase):
-<<<<<<< HEAD
 
     def __init__(self,
                  cpu_group: ProcessGroup,
@@ -36,16 +35,6 @@
                  tcp_store_group: Optional[StatelessProcessGroup] = None):
         super().__init__(cpu_group, device, device_group, unique_name,
                         global_ranks, global_world_size)
-=======
-    def __init__(
-        self,
-        cpu_group: ProcessGroup,
-        device: torch.device | None = None,
-        device_group: ProcessGroup | None = None,
-        unique_name: str = "",
-    ):
-        super().__init__(cpu_group, device, device_group, unique_name)
->>>>>>> efc8f7d8
         if "tp" not in unique_name:
             # custom allreduce or torch symm mem can be used only by tp
             use_custom_allreduce = False
@@ -53,13 +42,8 @@
         else:
             from vllm.distributed.parallel_state import _ENABLE_CUSTOM_ALL_REDUCE
 
-<<<<<<< HEAD
         # ep does not use pynccl
         use_pynccl = ("ep" not in unique_name) or (tcp_store_group is not None)
-=======
-            use_custom_allreduce = _ENABLE_CUSTOM_ALL_REDUCE
-            use_torch_symm_mem = envs.VLLM_ALLREDUCE_USE_SYMM_MEM
->>>>>>> efc8f7d8
 
         self.use_custom_allreduce = use_custom_allreduce
         self.use_torch_symm_mem = use_torch_symm_mem
@@ -113,7 +97,6 @@
         if self.use_all2all:
             if self.all2all_backend == "naive":
                 from .all2all import NaiveAll2AllManager
-<<<<<<< HEAD
                 self.all2all_manager = NaiveAll2AllManager(self.cpu_group, tcp_store_group=tcp_store_group)
                 logger.info("Using naive all2all manager.")
             elif all2all_backend == "allgather_reducescatter":
@@ -136,30 +119,6 @@
                 from .all2all import NIXLDeepEPLLAll2AllManager
                 self.all2all_manager = NIXLDeepEPLLAll2AllManager(self.cpu_group, tcp_store_group=tcp_store_group)
                 logger.info("Using NIXL DeepEP Low-Latency all2all manager.")
-=======
-
-                self.all2all_manager = NaiveAll2AllManager(self.cpu_group)
-            elif self.all2all_backend == "allgather_reducescatter":
-                from .all2all import AgRsAll2AllManager
-
-                self.all2all_manager = AgRsAll2AllManager(self.cpu_group)
-            elif self.all2all_backend == "pplx":
-                from .all2all import PPLXAll2AllManager
-
-                self.all2all_manager = PPLXAll2AllManager(self.cpu_group)
-            elif self.all2all_backend == "deepep_high_throughput":
-                from .all2all import DeepEPHTAll2AllManager
-
-                self.all2all_manager = DeepEPHTAll2AllManager(self.cpu_group)
-            elif self.all2all_backend == "deepep_low_latency":
-                from .all2all import DeepEPLLAll2AllManager
-
-                self.all2all_manager = DeepEPLLAll2AllManager(self.cpu_group)
-            elif self.all2all_backend == "flashinfer_all2allv":
-                from .all2all import FlashInferAllToAllManager
-
-                self.all2all_manager = FlashInferAllToAllManager(self.cpu_group)
->>>>>>> efc8f7d8
             else:
                 raise ValueError(f"Unknown all2all backend: {self.all2all_backend}")
 
@@ -392,8 +351,9 @@
         self, hidden_states: torch.Tensor, is_sequence_parallel: bool = False
     ) -> torch.Tensor:
         assert self.all2all_manager is not None
-<<<<<<< HEAD
-        hidden_states = self.all2all_manager.combine(hidden_states)
+        hidden_states = self.all2all_manager.combine(
+            hidden_states, is_sequence_parallel
+        )
         return hidden_states
 
     def batch_isend_irecv(self, p2p_ops: list):
@@ -401,10 +361,4 @@
         if pynccl_comm is not None and not pynccl_comm.disabled:
             pynccl_comm.batch_isend_irecv(p2p_ops)
         else:
-            raise ValueError("No PyNCCL communicator found")
-=======
-        hidden_states = self.all2all_manager.combine(
-            hidden_states, is_sequence_parallel
-        )
-        return hidden_states
->>>>>>> efc8f7d8
+            raise ValueError("No PyNCCL communicator found")