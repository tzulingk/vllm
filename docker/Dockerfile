# The vLLM Dockerfile is used to construct vLLM image that can be directly used
# to run the OpenAI compatible server.

# Please update any changes made here to
# docs/contributing/dockerfile/dockerfile.md and
# docs/assets/contributing/dockerfile-stages-dependency.png

ARG CUDA_VERSION=12.8.1
ARG PYTHON_VERSION=3.12

# By parameterizing the base images, we allow third-party to use their own
# base images. One use case is hermetic builds with base images stored in
# private registries that use a different repository naming conventions.
#
# Example:
# docker build --build-arg BUILD_BASE_IMAGE=registry.acme.org/mirror/nvidia/cuda:${CUDA_VERSION}-devel-ubuntu20.04
<<<<<<< HEAD
ARG BUILD_BASE_IMAGE=nvidia/cuda:${CUDA_VERSION}-devel-ubuntu22.04
=======

# Important: We build with an old version of Ubuntu to maintain broad
# compatibility with other Linux OSes. The main reason for this is that the
# glibc version is baked into the distro, and binaries built with one glibc
# version are not backwards compatible with OSes that use an earlier version.
ARG BUILD_BASE_IMAGE=nvidia/cuda:${CUDA_VERSION}-devel-ubuntu20.04
>>>>>>> efc8f7d8
# TODO: Restore to base image after FlashInfer AOT wheel fixed
ARG FINAL_BASE_IMAGE=nvidia/cuda:${CUDA_VERSION}-devel-ubuntu22.04

# By parameterizing the Deadsnakes repository URL, we allow third-party to use
# their own mirror. When doing so, we don't benefit from the transparent
# installation of the GPG key of the PPA, as done by add-apt-repository, so we
# also need a URL for the GPG key.
ARG DEADSNAKES_MIRROR_URL
ARG DEADSNAKES_GPGKEY_URL

# The PyPA get-pip.py script is a self contained script+zip file, that provides
# both the installer script and the pip base85-encoded zip archive. This allows
# bootstrapping pip in environment where a dsitribution package does not exist.
#
# By parameterizing the URL for get-pip.py installation script, we allow
# third-party to use their own copy of the script stored in a private mirror.
# We set the default value to the PyPA owned get-pip.py script.
#
# Reference: https://pip.pypa.io/en/stable/installation/#get-pip-py
ARG GET_PIP_URL="https://bootstrap.pypa.io/get-pip.py"

# PIP supports fetching the packages from custom indexes, allowing third-party
# to host the packages in private mirrors. The PIP_INDEX_URL and
# PIP_EXTRA_INDEX_URL are standard PIP environment variables to override the
# default indexes. By letting them empty by default, PIP will use its default
# indexes if the build process doesn't override the indexes.
#
# Uv uses different variables. We set them by default to the same values as
# PIP, but they can be overridden.
ARG PIP_INDEX_URL
ARG PIP_EXTRA_INDEX_URL
ARG UV_INDEX_URL=${PIP_INDEX_URL}
ARG UV_EXTRA_INDEX_URL=${PIP_EXTRA_INDEX_URL}

# PyTorch provides its own indexes for standard and nightly builds
ARG PYTORCH_CUDA_INDEX_BASE_URL=https://download.pytorch.org/whl
ARG PYTORCH_CUDA_NIGHTLY_INDEX_BASE_URL=https://download.pytorch.org/whl/nightly

# PIP supports multiple authentication schemes, including keyring
# By parameterizing the PIP_KEYRING_PROVIDER variable and setting it to
# disabled by default, we allow third-party to use keyring authentication for
# their private Python indexes, while not changing the default behavior which
# is no authentication.
#
# Reference: https://pip.pypa.io/en/stable/topics/authentication/#keyring-support
ARG PIP_KEYRING_PROVIDER=disabled
ARG UV_KEYRING_PROVIDER=${PIP_KEYRING_PROVIDER}

# Flag enables built-in KV-connector dependency libs into docker images
ARG INSTALL_KV_CONNECTORS=false

#################### BASE BUILD IMAGE ####################
# prepare basic build environment
FROM ${BUILD_BASE_IMAGE} AS base
ARG CUDA_VERSION
ARG PYTHON_VERSION
ARG TARGETPLATFORM
ARG INSTALL_KV_CONNECTORS=false
ENV DEBIAN_FRONTEND=noninteractive

ARG GET_PIP_URL

# Install system dependencies and uv, then create Python virtual environment
RUN echo 'tzdata tzdata/Areas select America' | debconf-set-selections \
    && echo 'tzdata tzdata/Zones/America select Los_Angeles' | debconf-set-selections \
    && apt-get update -y \
    && apt-get install -y ccache software-properties-common git curl sudo python3-pip \
    && curl -LsSf https://astral.sh/uv/install.sh | sh \
    && $HOME/.local/bin/uv venv /opt/venv --python ${PYTHON_VERSION} \
    && rm -f /usr/bin/python3 /usr/bin/python3-config /usr/bin/pip \
    && ln -s /opt/venv/bin/python3 /usr/bin/python3 \
    && ln -s /opt/venv/bin/python3-config /usr/bin/python3-config \
    && ln -s /opt/venv/bin/pip /usr/bin/pip \
    && python3 --version && python3 -m pip --version

ARG PIP_INDEX_URL UV_INDEX_URL
ARG PIP_EXTRA_INDEX_URL UV_EXTRA_INDEX_URL
ARG PYTORCH_CUDA_INDEX_BASE_URL
ARG PYTORCH_CUDA_NIGHTLY_INDEX_BASE_URL
ARG PIP_KEYRING_PROVIDER UV_KEYRING_PROVIDER

# Activate virtual environment and add uv to PATH
ENV PATH="/opt/venv/bin:/root/.local/bin:$PATH"
ENV VIRTUAL_ENV="/opt/venv"

# This timeout (in seconds) is necessary when installing some dependencies via uv since it's likely to time out
# Reference: https://github.com/astral-sh/uv/pull/1694
ENV UV_HTTP_TIMEOUT=500
ENV UV_INDEX_STRATEGY="unsafe-best-match"
# Use copy mode to avoid hardlink failures with Docker cache mounts
ENV UV_LINK_MODE=copy

# Upgrade to GCC 10 to avoid https://gcc.gnu.org/bugzilla/show_bug.cgi?id=92519
# as it was causing spam when compiling the CUTLASS kernels
RUN apt-get install -y gcc-10 g++-10
RUN update-alternatives --install /usr/bin/gcc gcc /usr/bin/gcc-10 110 --slave /usr/bin/g++ g++ /usr/bin/g++-10
RUN <<EOF
gcc --version
EOF

# Workaround for https://github.com/openai/triton/issues/2507 and
# https://github.com/pytorch/pytorch/issues/107960 -- hopefully
# this won't be needed for future versions of this docker image
# or future versions of triton.
RUN ldconfig /usr/local/cuda-$(echo $CUDA_VERSION | cut -d. -f1,2)/compat/

WORKDIR /workspace

# install build and runtime dependencies
COPY requirements/common.txt requirements/common.txt
COPY requirements/cuda.txt requirements/cuda.txt
RUN --mount=type=cache,target=/root/.cache/uv \
    uv pip install --python /opt/venv/bin/python3 -r requirements/cuda.txt \
    --extra-index-url ${PYTORCH_CUDA_INDEX_BASE_URL}/cu$(echo $CUDA_VERSION | cut -d. -f1,2 | tr -d '.')

# cuda arch list used by torch
# can be useful for both `dev` and `test`
# explicitly set the list to avoid issues with torch 2.2
# see https://github.com/pytorch/pytorch/pull/123243
ARG torch_cuda_arch_list='7.0 7.5 8.0 8.9 9.0 10.0 12.0'
ENV TORCH_CUDA_ARCH_LIST=${torch_cuda_arch_list}
#################### BASE BUILD IMAGE ####################

#################### WHEEL BUILD IMAGE ####################
FROM base AS build
ARG TARGETPLATFORM

ARG PIP_INDEX_URL UV_INDEX_URL
ARG PIP_EXTRA_INDEX_URL UV_EXTRA_INDEX_URL
ARG PYTORCH_CUDA_INDEX_BASE_URL

# install build dependencies
COPY requirements/build.txt requirements/build.txt

# This timeout (in seconds) is necessary when installing some dependencies via uv since it's likely to time out
# Reference: https://github.com/astral-sh/uv/pull/1694
ENV UV_HTTP_TIMEOUT=500
ENV UV_INDEX_STRATEGY="unsafe-best-match"
# Use copy mode to avoid hardlink failures with Docker cache mounts
ENV UV_LINK_MODE=copy

RUN --mount=type=cache,target=/root/.cache/uv \
    uv pip install --python /opt/venv/bin/python3 -r requirements/build.txt \
    --extra-index-url ${PYTORCH_CUDA_INDEX_BASE_URL}/cu$(echo $CUDA_VERSION | cut -d. -f1,2 | tr -d '.')

COPY . .
ARG GIT_REPO_CHECK=0
RUN --mount=type=bind,source=.git,target=.git \
    if [ "$GIT_REPO_CHECK" != "0" ]; then bash tools/check_repo.sh ; fi

# max jobs used by Ninja to build extensions
ARG max_jobs=2
ENV MAX_JOBS=${max_jobs}
# number of threads used by nvcc
ARG nvcc_threads=8
ENV NVCC_THREADS=$nvcc_threads

ARG USE_SCCACHE
ARG SCCACHE_DOWNLOAD_URL=https://github.com/mozilla/sccache/releases/download/v0.8.1/sccache-v0.8.1-x86_64-unknown-linux-musl.tar.gz
ARG SCCACHE_ENDPOINT
ARG SCCACHE_BUCKET_NAME=vllm-build-sccache
ARG SCCACHE_REGION_NAME=us-west-2
ARG SCCACHE_S3_NO_CREDENTIALS=0

# Flag to control whether to use pre-built vLLM wheels
ARG VLLM_USE_PRECOMPILED=""
ARG VLLM_MAIN_CUDA_VERSION=""

# if USE_SCCACHE is set, use sccache to speed up compilation
RUN --mount=type=cache,target=/root/.cache/uv \
    --mount=type=bind,source=.git,target=.git \
    if [ "$USE_SCCACHE" = "1" ]; then \
        echo "Installing sccache..." \
        && curl -L -o sccache.tar.gz ${SCCACHE_DOWNLOAD_URL} \
        && tar -xzf sccache.tar.gz \
        && sudo mv sccache-v0.8.1-x86_64-unknown-linux-musl/sccache /usr/bin/sccache \
        && rm -rf sccache.tar.gz sccache-v0.8.1-x86_64-unknown-linux-musl \
        && if [ ! -z ${SCCACHE_ENDPOINT} ] ; then export SCCACHE_ENDPOINT=${SCCACHE_ENDPOINT} ; fi \
        && export SCCACHE_BUCKET=${SCCACHE_BUCKET_NAME} \
        && export SCCACHE_REGION=${SCCACHE_REGION_NAME} \
        && export SCCACHE_S3_NO_CREDENTIALS=${SCCACHE_S3_NO_CREDENTIALS} \
        && export SCCACHE_IDLE_TIMEOUT=0 \
        && export CMAKE_BUILD_TYPE=Release \
        && export VLLM_USE_PRECOMPILED="${VLLM_USE_PRECOMPILED}" \
        && export VLLM_MAIN_CUDA_VERSION="${VLLM_MAIN_CUDA_VERSION}" \
        && export VLLM_DOCKER_BUILD_CONTEXT=1 \
        && sccache --show-stats \
        && python3 setup.py bdist_wheel --dist-dir=dist --py-limited-api=cp38 \
        && sccache --show-stats; \
    fi

ARG vllm_target_device="cuda"
ENV VLLM_TARGET_DEVICE=${vllm_target_device}
ENV CCACHE_DIR=/root/.cache/ccache
RUN --mount=type=cache,target=/root/.cache/ccache \
    --mount=type=cache,target=/root/.cache/uv \
    --mount=type=bind,source=.git,target=.git  \
    if [ "$USE_SCCACHE" != "1" ]; then \
        # Clean any existing CMake artifacts
        rm -rf .deps && \
        mkdir -p .deps && \
        export VLLM_USE_PRECOMPILED="${VLLM_USE_PRECOMPILED}" && \
        export VLLM_DOCKER_BUILD_CONTEXT=1 && \
        python3 setup.py bdist_wheel --dist-dir=dist --py-limited-api=cp38; \
    fi

# Check the size of the wheel if RUN_WHEEL_CHECK is true
COPY .buildkite/check-wheel-size.py check-wheel-size.py
# sync the default value with .buildkite/check-wheel-size.py
ARG VLLM_MAX_SIZE_MB=450
ENV VLLM_MAX_SIZE_MB=$VLLM_MAX_SIZE_MB
ARG RUN_WHEEL_CHECK=true
RUN if [ "$RUN_WHEEL_CHECK" = "true" ]; then \
        python3 check-wheel-size.py dist; \
    else \
        echo "Skipping wheel size check."; \
    fi
#################### EXTENSION Build IMAGE ####################

#################### DEV IMAGE ####################
FROM base AS dev

ARG PIP_INDEX_URL UV_INDEX_URL
ARG PIP_EXTRA_INDEX_URL UV_EXTRA_INDEX_URL
ARG PYTORCH_CUDA_INDEX_BASE_URL

# This timeout (in seconds) is necessary when installing some dependencies via uv since it's likely to time out
# Reference: https://github.com/astral-sh/uv/pull/1694
ENV UV_HTTP_TIMEOUT=500
ENV UV_INDEX_STRATEGY="unsafe-best-match"
# Use copy mode to avoid hardlink failures with Docker cache mounts
ENV UV_LINK_MODE=copy

# Install libnuma-dev, required by fastsafetensors (fixes #20384)
RUN apt-get update && apt-get install -y libnuma-dev && rm -rf /var/lib/apt/lists/*
COPY requirements/lint.txt requirements/lint.txt
COPY requirements/test.txt requirements/test.txt
COPY requirements/dev.txt requirements/dev.txt
RUN --mount=type=cache,target=/root/.cache/uv \
    uv pip install --python /opt/venv/bin/python3 -r requirements/dev.txt \
    --extra-index-url ${PYTORCH_CUDA_INDEX_BASE_URL}/cu$(echo $CUDA_VERSION | cut -d. -f1,2 | tr -d '.')
#################### DEV IMAGE ####################

#################### vLLM installation IMAGE ####################
# image with vLLM installed
FROM ${FINAL_BASE_IMAGE} AS vllm-base
ARG CUDA_VERSION
ARG PYTHON_VERSION
ARG INSTALL_KV_CONNECTORS=false
WORKDIR /vllm-workspace
ENV DEBIAN_FRONTEND=noninteractive
ARG TARGETPLATFORM

ARG GDRCOPY_CUDA_VERSION=12.8
# Keep in line with FINAL_BASE_IMAGE
ARG GDRCOPY_OS_VERSION=Ubuntu22_04

SHELL ["/bin/bash", "-c"]

ARG DEADSNAKES_MIRROR_URL
ARG DEADSNAKES_GPGKEY_URL
ARG GET_PIP_URL

RUN PYTHON_VERSION_STR=$(echo ${PYTHON_VERSION} | sed 's/\.//g') && \
    echo "export PYTHON_VERSION_STR=${PYTHON_VERSION_STR}" >> /etc/environment

# Install Python and other dependencies
RUN echo 'tzdata tzdata/Areas select America' | debconf-set-selections \
    && echo 'tzdata tzdata/Zones/America select Los_Angeles' | debconf-set-selections \
    && apt-get update -y \
    && apt-get install -y ccache software-properties-common git curl wget sudo vim python3-pip \
    && apt-get install -y ffmpeg libsm6 libxext6 libgl1 \
    && if [ ! -z ${DEADSNAKES_MIRROR_URL} ] ; then \
        if [ ! -z "${DEADSNAKES_GPGKEY_URL}" ] ; then \
            mkdir -p -m 0755 /etc/apt/keyrings ; \
            curl -L ${DEADSNAKES_GPGKEY_URL} | gpg --dearmor > /etc/apt/keyrings/deadsnakes.gpg ; \
            sudo chmod 644 /etc/apt/keyrings/deadsnakes.gpg ; \
            echo "deb [signed-by=/etc/apt/keyrings/deadsnakes.gpg] ${DEADSNAKES_MIRROR_URL} $(lsb_release -cs) main" > /etc/apt/sources.list.d/deadsnakes.list ; \
        fi ; \
    else \
        for i in 1 2 3; do \
            add-apt-repository -y ppa:deadsnakes/ppa && break || \
            { echo "Attempt $i failed, retrying in 5s..."; sleep 5; }; \
        done ; \
    fi \
    && apt-get update -y \
    && apt-get install -y python${PYTHON_VERSION} python${PYTHON_VERSION}-dev python${PYTHON_VERSION}-venv libibverbs-dev \
    && update-alternatives --install /usr/bin/python3 python3 /usr/bin/python${PYTHON_VERSION} 1 \
    && update-alternatives --set python3 /usr/bin/python${PYTHON_VERSION} \
    && ln -sf /usr/bin/python${PYTHON_VERSION}-config /usr/bin/python3-config \
    && curl -sS ${GET_PIP_URL} | python${PYTHON_VERSION} \
    && python3 --version && python3 -m pip --version

ARG PIP_INDEX_URL UV_INDEX_URL
ARG PIP_EXTRA_INDEX_URL UV_EXTRA_INDEX_URL
ARG PYTORCH_CUDA_INDEX_BASE_URL
ARG PYTORCH_CUDA_NIGHTLY_INDEX_BASE_URL
ARG PIP_KEYRING_PROVIDER UV_KEYRING_PROVIDER

# Install uv for faster pip installs
RUN --mount=type=cache,target=/root/.cache/uv \
    python3 -m pip install uv

# This timeout (in seconds) is necessary when installing some dependencies via uv since it's likely to time out
# Reference: https://github.com/astral-sh/uv/pull/1694
ENV UV_HTTP_TIMEOUT=500
ENV UV_INDEX_STRATEGY="unsafe-best-match"
# Use copy mode to avoid hardlink failures with Docker cache mounts
ENV UV_LINK_MODE=copy

# Workaround for https://github.com/openai/triton/issues/2507 and
# https://github.com/pytorch/pytorch/issues/107960 -- hopefully
# this won't be needed for future versions of this docker image
# or future versions of triton.
RUN ldconfig /usr/local/cuda-$(echo $CUDA_VERSION | cut -d. -f1,2)/compat/

# arm64 (GH200) build follows the practice of "use existing pytorch" build,
# we need to install torch and torchvision from the nightly builds first,
# pytorch will not appear as a vLLM dependency in all of the following steps
# after this step
RUN --mount=type=cache,target=/root/.cache/uv \
    if [ "$TARGETPLATFORM" = "linux/arm64" ]; then \
        uv pip install --system \
            --index-url ${PYTORCH_CUDA_NIGHTLY_INDEX_BASE_URL}/cu$(echo $CUDA_VERSION | cut -d. -f1,2 | tr -d '.') \
            "torch==2.8.0.dev20250318+cu128" "torchvision==0.22.0.dev20250319" ; \
        uv pip install --system \
            --index-url ${PYTORCH_CUDA_NIGHTLY_INDEX_BASE_URL}/cu$(echo $CUDA_VERSION | cut -d. -f1,2 | tr -d '.') \
            --pre pytorch_triton==3.3.0+gitab727c40 ; \
    fi

# Install vllm wheel first, so that torch etc will be installed.
RUN --mount=type=bind,from=build,src=/workspace/dist,target=/vllm-workspace/dist \
    --mount=type=cache,target=/root/.cache/uv \
    uv pip install --system dist/*.whl --verbose \
        --extra-index-url ${PYTORCH_CUDA_INDEX_BASE_URL}/cu$(echo $CUDA_VERSION | cut -d. -f1,2 | tr -d '.')

# Install FlashInfer pre-compiled kernel cache and binaries
# https://docs.flashinfer.ai/installation.html
RUN --mount=type=cache,target=/root/.cache/uv \
    uv pip install --system flashinfer-cubin==0.4.0 \
    && uv pip install --system flashinfer-jit-cache==0.4.0 \
        --extra-index-url https://flashinfer.ai/whl/cu$(echo $CUDA_VERSION | cut -d. -f1,2 | tr -d '.') \
    && flashinfer show-config

COPY examples examples
COPY benchmarks benchmarks
COPY ./vllm/collect_env.py .

RUN --mount=type=cache,target=/root/.cache/uv \
. /etc/environment && \
uv pip list

# Even when we build Flashinfer with AOT mode, there's still
# some issues w.r.t. JIT compilation. Therefore we need to
# install build dependencies for JIT compilation.
# TODO: Remove this once FlashInfer AOT wheel is fixed
COPY requirements/build.txt requirements/build.txt
RUN --mount=type=cache,target=/root/.cache/uv \
    uv pip install --system -r requirements/build.txt \
        --extra-index-url ${PYTORCH_CUDA_INDEX_BASE_URL}/cu$(echo $CUDA_VERSION | cut -d. -f1,2 | tr -d '.')

# Install DeepGEMM from source
ARG DEEPGEMM_GIT_REF
COPY tools/install_deepgemm.sh /tmp/install_deepgemm.sh
RUN --mount=type=cache,target=/root/.cache/uv \
    VLLM_DOCKER_BUILD_CONTEXT=1 TORCH_CUDA_ARCH_LIST="9.0a 10.0a" /tmp/install_deepgemm.sh --cuda-version "${CUDA_VERSION}" ${DEEPGEMM_GIT_REF:+--ref "$DEEPGEMM_GIT_REF"}

COPY tools/install_gdrcopy.sh install_gdrcopy.sh
RUN set -eux; \
    case "${TARGETPLATFORM}" in \
      linux/arm64) UUARCH="aarch64" ;; \
      linux/amd64) UUARCH="x64" ;; \
      *) echo "Unsupported TARGETPLATFORM: ${TARGETPLATFORM}" >&2; exit 1 ;; \
    esac; \
    ./install_gdrcopy.sh "${GDRCOPY_OS_VERSION}" "${GDRCOPY_CUDA_VERSION}" "${UUARCH}"; \
    rm ./install_gdrcopy.sh

# Install EP kernels(pplx-kernels and DeepEP)
COPY tools/ep_kernels/install_python_libraries.sh install_python_libraries.sh
ENV CUDA_HOME=/usr/local/cuda
RUN export TORCH_CUDA_ARCH_LIST="${TORCH_CUDA_ARCH_LIST:-9.0a 10.0a+PTX}" \
    && bash install_python_libraries.sh

# CUDA image changed from /usr/local/nvidia to /usr/local/cuda in 12.8 but will
# return to /usr/local/nvidia in 13.0 to allow container providers to mount drivers
# consistently from the host (see https://github.com/vllm-project/vllm/issues/18859).
# Until then, add /usr/local/nvidia/lib64 before the image cuda path to allow override.
ENV LD_LIBRARY_PATH=/usr/local/nvidia/lib64:${LD_LIBRARY_PATH}

#################### vLLM installation IMAGE ####################

#################### TEST IMAGE ####################
# image to run unit testing suite
# note that this uses vllm installed by `pip`
FROM vllm-base AS test

ADD . /vllm-workspace/

ARG PYTHON_VERSION

ARG PIP_INDEX_URL UV_INDEX_URL
ARG PIP_EXTRA_INDEX_URL UV_EXTRA_INDEX_URL

# This timeout (in seconds) is necessary when installing some dependencies via uv since it's likely to time out
# Reference: https://github.com/astral-sh/uv/pull/1694
ENV UV_HTTP_TIMEOUT=500
ENV UV_INDEX_STRATEGY="unsafe-best-match"
# Use copy mode to avoid hardlink failures with Docker cache mounts
ENV UV_LINK_MODE=copy

# install development dependencies (for testing)
RUN --mount=type=cache,target=/root/.cache/uv \
    CUDA_MAJOR="${CUDA_VERSION%%.*}"; \
    if [ "$CUDA_MAJOR" -ge 12 ]; then \
        uv pip install --system -r requirements/dev.txt; \
    fi

# install development dependencies (for testing)
RUN --mount=type=cache,target=/root/.cache/uv \
    uv pip install --system -e tests/vllm_test_utils

# enable fast downloads from hf (for testing)
RUN --mount=type=cache,target=/root/.cache/uv \
    uv pip install --system hf_transfer
ENV HF_HUB_ENABLE_HF_TRANSFER 1

# Copy in the v1 package for testing (it isn't distributed yet)
COPY vllm/v1 /usr/local/lib/python${PYTHON_VERSION}/dist-packages/vllm/v1

# Source code is used in the `python_only_compile.sh` test
# We hide it inside `src/` so that this source code
# will not be imported by other tests
RUN mkdir src
RUN mv vllm src/vllm
#################### TEST IMAGE ####################

#################### OPENAI API SERVER ####################
# base openai image with additional requirements, for any subsequent openai-style images
FROM vllm-base AS vllm-openai-base
ARG TARGETPLATFORM
ARG INSTALL_KV_CONNECTORS=false

ARG PIP_INDEX_URL UV_INDEX_URL
ARG PIP_EXTRA_INDEX_URL UV_EXTRA_INDEX_URL

# This timeout (in seconds) is necessary when installing some dependencies via uv since it's likely to time out
# Reference: https://github.com/astral-sh/uv/pull/1694
ENV UV_HTTP_TIMEOUT=500

COPY requirements/kv_connectors.txt requirements/kv_connectors.txt

# install additional dependencies for openai api server
RUN --mount=type=cache,target=/root/.cache/uv \
    if [ "$INSTALL_KV_CONNECTORS" = "true" ]; then \
        uv pip install --system -r requirements/kv_connectors.txt; \
    fi; \
    if [ "$TARGETPLATFORM" = "linux/arm64" ]; then \
        BITSANDBYTES_VERSION="0.42.0"; \
    else \
        BITSANDBYTES_VERSION="0.46.1"; \
    fi; \
    uv pip install --system accelerate hf_transfer modelscope "bitsandbytes>=${BITSANDBYTES_VERSION}" 'timm>=1.0.17' 'runai-model-streamer[s3,gcs]>=0.14.0'

ENV VLLM_USAGE_SOURCE production-docker-image

# define sagemaker first, so it is not default from `docker build`
FROM vllm-openai-base AS vllm-sagemaker

COPY examples/online_serving/sagemaker-entrypoint.sh .
RUN chmod +x sagemaker-entrypoint.sh
ENTRYPOINT ["./sagemaker-entrypoint.sh"]

FROM vllm-openai-base AS vllm-openai

ENTRYPOINT ["vllm", "serve"]
#################### OPENAI API SERVER ####################<|MERGE_RESOLUTION|>--- conflicted
+++ resolved
@@ -14,16 +14,7 @@
 #
 # Example:
 # docker build --build-arg BUILD_BASE_IMAGE=registry.acme.org/mirror/nvidia/cuda:${CUDA_VERSION}-devel-ubuntu20.04
-<<<<<<< HEAD
 ARG BUILD_BASE_IMAGE=nvidia/cuda:${CUDA_VERSION}-devel-ubuntu22.04
-=======
-
-# Important: We build with an old version of Ubuntu to maintain broad
-# compatibility with other Linux OSes. The main reason for this is that the
-# glibc version is baked into the distro, and binaries built with one glibc
-# version are not backwards compatible with OSes that use an earlier version.
-ARG BUILD_BASE_IMAGE=nvidia/cuda:${CUDA_VERSION}-devel-ubuntu20.04
->>>>>>> efc8f7d8
 # TODO: Restore to base image after FlashInfer AOT wheel fixed
 ARG FINAL_BASE_IMAGE=nvidia/cuda:${CUDA_VERSION}-devel-ubuntu22.04
 
